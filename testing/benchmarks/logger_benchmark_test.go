--- conflicted
+++ resolved
@@ -233,12 +233,8 @@
 // setup func to create a new phuslu logger with the given log level.
 func newPhusluLogger() *phuslu.Logger {
 	cfg := phuslu.DefaultConfig() // dummy config
-<<<<<<< HEAD
-	l := phuslu.NewLogger(&bytes.Buffer{}, &cfg)
-=======
 	l := phuslu.NewLogger(
 		&bytes.Buffer{}, &cfg)
->>>>>>> 3ecaa1f3
 	return l
 }
 
