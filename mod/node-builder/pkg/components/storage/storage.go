--- conflicted
+++ resolved
@@ -29,7 +29,11 @@
 	"context"
 
 	"github.com/berachain/beacon-kit/mod/consensus-types/pkg/types"
+	datypes "github.com/berachain/beacon-kit/mod/da/pkg/types"
+	engineprimitives "github.com/berachain/beacon-kit/mod/engine-primitives/pkg/engine-primitives"
 	"github.com/berachain/beacon-kit/mod/primitives"
+	"github.com/berachain/beacon-kit/mod/runtime/pkg/runtime"
+	"github.com/berachain/beacon-kit/mod/state-transition/pkg/core"
 	"github.com/berachain/beacon-kit/mod/state-transition/pkg/core/state"
 	"github.com/berachain/beacon-kit/mod/storage/pkg/beacondb"
 	"github.com/berachain/beacon-kit/mod/storage/pkg/deposit"
@@ -45,18 +49,19 @@
 // Backend is a struct that holds the storage backend. It provides a simple
 // interface to access all types of storage required by the runtime.
 type Backend[
-<<<<<<< HEAD
 	AvailabilityStoreT runtime.AvailabilityStore[
 		BeaconBlockBodyT, *datypes.BlobSidecars,
 	],
 	BeaconBlockBodyT types.BeaconBlockBody,
-	BeaconStateT core.BeaconState[*types.Validator],
+	BeaconStateT core.BeaconState[
+		*types.BeaconBlockHeader, *types.ExecutionPayloadHeader,
+		*types.Validator, *engineprimitives.Withdrawal],
 	DepositStoreT *deposit.KVStore[*types.Deposit],
 ] struct {
-	cs                primitives.ChainSpec
-	availabilityStore AvailabilityStoreT
-	beaconStore       *KVStore
-	depositStore      DepositStoreT
+	cs primitives.ChainSpec
+	as AvailabilityStoreT
+	bs *KVStore
+	ds DepositStoreT
 }
 
 func NewBackend[
@@ -64,73 +69,39 @@
 		BeaconBlockBodyT, *datypes.BlobSidecars,
 	],
 	BeaconBlockBodyT types.BeaconBlockBody,
-	BeaconStateT core.BeaconState[*types.Validator],
+	BeaconStateT core.BeaconState[
+		*types.BeaconBlockHeader, *types.ExecutionPayloadHeader,
+		*types.Validator, *engineprimitives.Withdrawal],
 	DepositStoreT *deposit.KVStore[*types.Deposit],
 ](
 	cs primitives.ChainSpec,
-	availabilityStore AvailabilityStoreT,
-	beaconStore *KVStore,
-	depositStore DepositStoreT,
+	as AvailabilityStoreT,
+	bs *KVStore,
+	ds DepositStoreT,
 ) *Backend[AvailabilityStoreT, BeaconBlockBodyT, BeaconStateT, DepositStoreT] {
 	return &Backend[
 		AvailabilityStoreT, BeaconBlockBodyT, BeaconStateT, DepositStoreT,
 	]{
-		cs:                cs,
-		availabilityStore: availabilityStore,
-		beaconStore:       beaconStore,
-		depositStore:      depositStore,
-=======
-	AvailabilityStoreT any, BeaconStateT any, DepositT deposit.Deposit,
-] struct {
-	cs primitives.ChainSpec
-	as AvailabilityStoreT
-	bs *KVStore
-	ds *deposit.KVStore[DepositT]
-}
-
-func NewBackend[
-	AvailabilityStoreT any,
-	BeaconStateT any, DepositT deposit.Deposit,
-](
-	cs primitives.ChainSpec,
-	as AvailabilityStoreT, bs *KVStore,
-	ds *deposit.KVStore[DepositT],
-) *Backend[AvailabilityStoreT, BeaconStateT, DepositT] {
-	return &Backend[AvailabilityStoreT, BeaconStateT, DepositT]{
 		cs: cs,
 		as: as,
 		bs: bs,
 		ds: ds,
->>>>>>> a656b14b
 	}
 }
 
 // AvailabilityStore returns the availability store struct initialized with a.
-<<<<<<< HEAD
 func (k Backend[
 	AvailabilityStoreT, BeaconBlockBodyT, BeaconStateT, DepositT,
 ]) AvailabilityStore(
 	_ context.Context,
 ) AvailabilityStoreT {
-	return k.availabilityStore
+	return k.as
 }
 
 // BeaconState returns the beacon state struct initialized with a given
 // context and the store key.
 func (k Backend[
 	AvailabilityStoreT, BeaconBlockBodyT, BeaconStateT, DepositT,
-=======
-func (k *Backend[
-	AvailabilityStoreT, BeaconStateT, DepositT,
-]) AvailabilityStore(context.Context) AvailabilityStoreT {
-	return k.as
-}
-
-// BeaconState returns the beacon state struct initialized with a given context
-// and the store key.
-func (k *Backend[
-	AvailabilityStoreT, BeaconStateT, DepositT,
->>>>>>> a656b14b
 ]) StateFromContext(
 	ctx context.Context,
 ) BeaconStateT {
@@ -147,17 +118,10 @@
 }
 
 // DepositStore returns the deposit store struct initialized with a.
-<<<<<<< HEAD
 func (k Backend[
 	AvailabilityStoreT, BeaconBlockBodyT, BeaconStateT, DepositStoreT,
 ]) DepositStore(
 	_ context.Context,
 ) DepositStoreT {
-	return k.depositStore
-=======
-func (k *Backend[
-	AvailabilityStoreT, BeaconStateT, DepositT,
-]) DepositStore(context.Context) *deposit.KVStore[DepositT] {
 	return k.ds
->>>>>>> a656b14b
 }