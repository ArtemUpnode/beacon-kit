// SPDX-License-Identifier: BUSL-1.1
//
// Copyright (C) 2024, Berachain Foundation. All rights reserved.
// Use of this software is govered by the Business Source License included
// in the LICENSE file of this repository and at www.mariadb.com/bsl11.
//
// ANY USE OF THE LICENSED WORK IN VIOLATION OF THIS LICENSE WILL AUTOMATICALLY
// TERMINATE YOUR RIGHTS UNDER THIS LICENSE FOR THE CURRENT AND ALL OTHER
// VERSIONS OF THE LICENSED WORK.
//
// THIS LICENSE DOES NOT GRANT YOU ANY RIGHT IN ANY TRADEMARK OR LOGO OF
// LICENSOR OR ITS AFFILIATES (PROVIDED THAT YOU MAY USE A TRADEMARK OR LOGO OF
// LICENSOR AS EXPRESSLY REQUIRED BY THIS LICENSE).
//
// TO THE EXTENT PERMITTED BY APPLICABLE LAW, THE LICENSED WORK IS PROVIDED ON
// AN “AS IS” BASIS. LICENSOR HEREBY DISCLAIMS ALL WARRANTIES AND CONDITIONS,
// EXPRESS OR IMPLIED, INCLUDING (WITHOUT LIMITATION) WARRANTIES OF
// MERCHANTABILITY, FITNESS FOR A PARTICULAR PURPOSE, NON-INFRINGEMENT, AND
// TITLE.

package validator

import (
	"context"
	"sync"
	"time"

	"github.com/berachain/beacon-kit/mod/consensus-types/pkg/types"
	"github.com/berachain/beacon-kit/mod/log"
	"github.com/berachain/beacon-kit/mod/primitives"
	"github.com/berachain/beacon-kit/mod/primitives/pkg/common"
	"github.com/berachain/beacon-kit/mod/primitives/pkg/crypto"
	"github.com/berachain/beacon-kit/mod/primitives/pkg/math"
	"github.com/berachain/beacon-kit/mod/primitives/pkg/transition"
	"golang.org/x/sync/errgroup"
)

// Service is responsible for building beacon blocks.
type Service[
	BeaconBlockT BeaconBlock[BeaconBlockT, BeaconBlockBodyT],
	BeaconBlockBodyT BeaconBlockBody[
		*types.Deposit, *types.Eth1Data, *types.ExecutionPayload,
	],
	BeaconStateT BeaconState[
		*types.BeaconBlockHeader,
		BeaconStateT,
		*types.ExecutionPayloadHeader,
	],
	BlobSidecarsT BlobSidecars,
	DepositStoreT DepositStore[*types.Deposit],
	ForkDataT interface {
		New(
			primitives.Version,
			primitives.Root,
		) ForkDataT
		ComputeRandaoSigningRoot(
			primitives.DomainType,
			math.Epoch,
		) (primitives.Root, error)
	},
] struct {
	// cfg is the validator config.
	cfg *Config
	// logger is a logger.
	logger log.Logger[any]
	// chainSpec is the chain spec.
	chainSpec primitives.ChainSpec
	// signer is used to retrieve the public key of this node.
	signer crypto.BLSSigner
	// blobFactory is used to create blob sidecars for blocks.
	blobFactory BlobFactory[
		BeaconBlockT, BeaconBlockBodyT, BlobSidecarsT,
	]
	// bsb is the beacon state backend.
	bsb StorageBackend[BeaconStateT, *types.Deposit, DepositStoreT]
	// blobProcessor is used to process blobs.
	blobProcessor BlobProcessor[BlobSidecarsT]
	// stateProcessor is responsible for processing the state.
	stateProcessor StateProcessor[
		BeaconBlockT,
		BeaconStateT,
		*transition.Context,
	]
	// localPayloadBuilder represents the local block builder, this builder
	// is connected to this nodes execution client via the EngineAPI.
	// Building blocks is done by submitting forkchoice updates through.
	// The local Builder.
	localPayloadBuilder PayloadBuilder[BeaconStateT, *types.ExecutionPayload]
	// remotePayloadBuilders represents a list of remote block builders, these
	// builders are connected to other execution clients via the EngineAPI.
	remotePayloadBuilders []PayloadBuilder[BeaconStateT, *types.ExecutionPayload]
	// metrics is a metrics collector.
	metrics *validatorMetrics
	// forceStartupSyncOnce is used to force a sync of the startup head.
	forceStartupSyncOnce *sync.Once
}

// NewService creates a new validator service.
func NewService[
	BeaconBlockT BeaconBlock[BeaconBlockT, BeaconBlockBodyT],
	BeaconBlockBodyT BeaconBlockBody[
		*types.Deposit, *types.Eth1Data, *types.ExecutionPayload],
	BeaconStateT BeaconState[
		*types.BeaconBlockHeader,
		BeaconStateT,
		*types.ExecutionPayloadHeader,
	],
	BlobSidecarsT BlobSidecars,
	DepositStoreT DepositStore[*types.Deposit],
	ForkDataT interface {
		New(
			primitives.Version,
			primitives.Root,
		) ForkDataT
		ComputeRandaoSigningRoot(
			primitives.DomainType,
			math.Epoch,
		) (primitives.Root, error)
	},
](
	cfg *Config,
	logger log.Logger[any],
	chainSpec primitives.ChainSpec,
	bsb StorageBackend[BeaconStateT, *types.Deposit, DepositStoreT],
	blobProcessor BlobProcessor[BlobSidecarsT],
	stateProcessor StateProcessor[BeaconBlockT, BeaconStateT, *transition.Context],
	signer crypto.BLSSigner,
	blobFactory BlobFactory[
		BeaconBlockT, BeaconBlockBodyT, BlobSidecarsT,
	],
	localPayloadBuilder PayloadBuilder[BeaconStateT, *types.ExecutionPayload],
	remotePayloadBuilders []PayloadBuilder[BeaconStateT, *types.ExecutionPayload],
	ts TelemetrySink,
) *Service[
	BeaconBlockT, BeaconBlockBodyT, BeaconStateT,
	BlobSidecarsT, DepositStoreT, ForkDataT,
] {
	return &Service[
		BeaconBlockT, BeaconBlockBodyT, BeaconStateT,
		BlobSidecarsT, DepositStoreT, ForkDataT,
	]{
		cfg:                   cfg,
		logger:                logger,
		blobProcessor:         blobProcessor,
		bsb:                   bsb,
		chainSpec:             chainSpec,
		signer:                signer,
		stateProcessor:        stateProcessor,
		blobFactory:           blobFactory,
		localPayloadBuilder:   localPayloadBuilder,
		remotePayloadBuilders: remotePayloadBuilders,
		metrics:               newValidatorMetrics(ts),
		forceStartupSyncOnce:  new(sync.Once),
	}
}

// Name returns the name of the service.
func (s *Service[
	BeaconBlockT, BeaconBlockBodyT, BeaconStateT,
	BlobSidecarsT, DepositStoreT, ForkDataT,
]) Name() string {
	return "validator"
}

// Start starts the service.
func (s *Service[
	BeaconBlockT, BeaconBlockBodyT, BeaconStateT,
	BlobSidecarsT, DepositStoreT, ForkDataT,
]) Start(
	context.Context,
) error {
	s.logger.Info(
		"starting validator service 🛜 ",
		"optimistic_payload_builds", s.cfg.EnableOptimisticPayloadBuilds,
	)
	return nil
}

// Status returns the status of the service.
func (s *Service[
	BeaconBlockT, BeaconBlockBodyT, BeaconStateT,
	BlobSidecarsT, DepositStoreT, ForkDataT,
]) Status() error {
	return nil
}

// WaitForHealthy waits for the service to become healthy.
func (s *Service[
	BeaconBlockT, BeaconBlockBodyT, BeaconStateT,
	BlobSidecarsT, DepositStoreT, ForkDataT,
]) WaitForHealthy(
	context.Context,
) {
}

// RequestBestBlock builds a new beacon block.
//
//nolint:funlen // todo:fix.
func (s *Service[
	BeaconBlockT, BeaconBlockBodyT, BeaconStateT,
	BlobSidecarsT, DepositStoreT, ForkDataT,
]) RequestBestBlock(
	ctx context.Context,
	requestedSlot math.Slot,
) (BeaconBlockT, BlobSidecarsT, error) {
	var (
		blk       BeaconBlockT
		sidecars  BlobSidecarsT
		startTime = time.Now()
		g, _      = errgroup.WithContext(ctx)
	)
	defer s.metrics.measureRequestBestBlockTime(startTime)
	s.logger.Info("requesting beacon block assembly 🙈", "slot", requestedSlot)

	// The goal here is to acquire a payload whose parent is the previously
	// finalized block, such that, if this payload is accepted, it will be
	// the next finalized block in the chain. A byproduct of this design
	// is that we get the nice property of lazily propogating the finalized
	// and safe block hashes to the execution client.
	st := s.bsb.StateFromContext(ctx)

	// Force a sync of the startup head if we haven't done so already.
	//
	// TODO: This is a super hacky. It should be handled better elsewhere,
	// ideally via some broader sync service.
	s.forceStartupSyncOnce.Do(func() { s.forceStartupHead(ctx, st) })

	// Prepare the state such that it is ready to build a block for
	// the request slot
	if err := s.prepareStateForBuilding(st, requestedSlot); err != nil {
		return blk, sidecars, err
	}

	// Build the reveal for the current slot.
	// TODO: We can optimize to pre-compute this in parallel.
	reveal, err := s.buildRandaoReveal(st, requestedSlot)
	if err != nil {
		return blk, sidecars, err
	}

	// Create a new empty block from the current state.
	blk, err = s.getEmptyBeaconBlock(
		st, requestedSlot,
	)
	if err != nil {
		return blk, sidecars, err
	}

	// Assemble a new block with the payload.
	body := blk.GetBody()
	if body.IsNil() {
		return blk, sidecars, ErrNilBlkBody
	}

	// Set the reveal on the block body.
	body.SetRandaoReveal(reveal)

	// Get the payload for the block.
	envelope, err := s.retrieveExecutionPayload(ctx, st, blk)
	if err != nil {
		return blk, sidecars, err
	} else if envelope == nil {
		return blk, sidecars, ErrNilPayload
	}

	// If we get returned a nil blobs bundle, we should return an error.
	// TODO: allow external block builders to override the payload.
	blobsBundle := envelope.GetBlobsBundle()
	if blobsBundle == nil {
		return blk, sidecars, ErrNilBlobsBundle
	}

	// Set the KZG commitments on the block body.
	body.SetBlobKzgCommitments(blobsBundle.GetCommitments())

	depositIndex, err := st.GetEth1DepositIndex()
	if err != nil {
		return blk, sidecars, ErrNilDepositIndexStart
	}

	// Dequeue deposits from the state.
	deposits, err := s.bsb.DepositStore(ctx).GetDepositsByIndex(
		depositIndex,
		s.chainSpec.MaxDepositsPerBlock(),
	)
	if err != nil {
		return blk, sidecars, err
	}

	// Set the deposits on the block body.
	body.SetDeposits(deposits)

	// Set the KZG commitments on the block body.
	body.SetBlobKzgCommitments(blobsBundle.GetCommitments())

	// TODO: assemble real eth1data.
	body.SetEth1Data(&types.Eth1Data{
		DepositRoot:  primitives.Bytes32{},
		DepositCount: 0,
		BlockHash:    common.ZeroHash,
	})

	// Set the execution data.
	if err = body.SetExecutionData(
		envelope.GetExecutionPayload(),
	); err != nil {
		return blk, sidecars, err
	}

	// Produce block sidecars.
	g.Go(func() error {
		var sidecarErr error
		sidecars, sidecarErr = s.blobFactory.BuildSidecars(
			blk,
			envelope.GetBlobsBundle(),
		)
		return sidecarErr
	})

	// Compute and set the state root for the block.
	g.Go(func() error {
		s.logger.Info(
			"computing state root for block 🌲",
			"slot", blk.GetSlot(),
		)

		var stateRoot primitives.Root
		stateRoot, err = s.computeStateRoot(ctx, st, blk)
		if err != nil {
			s.logger.Error(
				"failed to compute state root while building block ❗️ ",
				"slot", requestedSlot,
				"error", err,
			)
			return err
		}

		s.logger.Info("state root computed for block 💻 ",
			"slot", requestedSlot,
			"state_root", stateRoot,
		)
		blk.SetStateRoot(stateRoot)
		return nil
	})

	if err = g.Wait(); err != nil {
		return blk, sidecars, err
	}

	s.logger.Info(
		"beacon block successfully built 🛠️ ",
		"slot", requestedSlot,
		"state_root", blk.GetStateRoot(),
		"duration", time.Since(startTime).String(),
	)

	return blk, sidecars, nil
<<<<<<< HEAD
=======
}

// VerifyIncomingBlock verifies the state root of an incoming block
// and logs the process.
//

func (s *Service[
	BeaconBlockT, BeaconBlockBodyT, BeaconStateT,
	BlobSidecarsT, DepositStoreT, ForkDataT,
]) VerifyIncomingBlock(
	ctx context.Context,
	blk BeaconBlockT,
) error {
	// Grab a copy of the state to verify the incoming block.
	preState := s.bsb.StateFromContext(ctx)

	// Force a sync of the startup head if we haven't done so already.
	//
	// TODO: This is a super hacky. It should be handled better elsewhere,
	// ideally via some broader sync service.
	s.forceStartupSyncOnce.Do(func() { s.forceStartupHead(ctx, preState) })

	// If the block is nil or a nil pointer, exit early.
	if blk.IsNil() {
		s.logger.Error(
			"aborting block verification on nil block ⛔️ ",
		)

		if s.localPayloadBuilder.Enabled() &&
			s.cfg.EnableOptimisticPayloadBuilds {
			go s.handleRebuildPayloadForRejectedBlock(ctx, preState)
		}

		return ErrNilBlk
	}

	s.logger.Info(
		"received incoming beacon block 📫 ",
		"state_root", blk.GetStateRoot(),
	)

	// We purposefully make a copy of the BeaconState in orer
	// to avoid modifying the underlying state, for the event in which
	// we have to rebuild a payload for this slot again, if we do not agree
	// with the incoming block.
	postState := preState.Copy()

	// Verify the state root of the incoming block.
	if err := s.verifyStateRoot(
		ctx, postState, blk,
	); err != nil {
		// TODO: this is expensive because we are not caching the
		// previous result of HashTreeRoot().
		localStateRoot, htrErr := preState.HashTreeRoot()
		if htrErr != nil {
			return htrErr
		}

		s.logger.Error(
			"rejecting incoming block ❌ ",
			"block_state_root",
			blk.GetStateRoot(),
			"local_state_root",
			primitives.Root(localStateRoot),
			"error",
			err,
		)

		if s.localPayloadBuilder.Enabled() &&
			s.cfg.EnableOptimisticPayloadBuilds {
			go s.handleRebuildPayloadForRejectedBlock(ctx, preState)
		}

		return err
	}

	s.logger.Info(
		"state root verification succeeded - accepting incoming block 🏎️ ",
		"state_root", blk.GetStateRoot(),
	)

	go s.handleOptimisticPayloadBuild(ctx, postState, blk)
	return nil
>>>>>>> d049e127
}<|MERGE_RESOLUTION|>--- conflicted
+++ resolved
@@ -355,14 +355,10 @@
 	)
 
 	return blk, sidecars, nil
-<<<<<<< HEAD
-=======
 }
 
 // VerifyIncomingBlock verifies the state root of an incoming block
 // and logs the process.
-//
-
 func (s *Service[
 	BeaconBlockT, BeaconBlockBodyT, BeaconStateT,
 	BlobSidecarsT, DepositStoreT, ForkDataT,
@@ -440,5 +436,4 @@
 
 	go s.handleOptimisticPayloadBuild(ctx, postState, blk)
 	return nil
->>>>>>> d049e127
 }