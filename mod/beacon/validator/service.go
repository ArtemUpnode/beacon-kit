// SPDX-License-Identifier: MIT
//
// Copyright (c) 2024 Berachain Foundation
//
// Permission is hereby granted, free of charge, to any person
// obtaining a copy of this software and associated documentation
// files (the "Software"), to deal in the Software without
// restriction, including without limitation the rights to use,
// copy, modify, merge, publish, distribute, sublicense, and/or sell
// copies of the Software, and to permit persons to whom the
// Software is furnished to do so, subject to the following
// conditions:
//
// The above copyright notice and this permission notice shall be
// included in all copies or substantial portions of the Software.
//
// THE SOFTWARE IS PROVIDED "AS IS", WITHOUT WARRANTY OF ANY KIND,
// EXPRESS OR IMPLIED, INCLUDING BUT NOT LIMITED TO THE WARRANTIES
// OF MERCHANTABILITY, FITNESS FOR A PARTICULAR PURPOSE AND
// NONINFRINGEMENT. IN NO EVENT SHALL THE AUTHORS OR COPYRIGHT
// HOLDERS BE LIABLE FOR ANY CLAIM, DAMAGES OR OTHER LIABILITY,
// WHETHER IN AN ACTION OF CONTRACT, TORT OR OTHERWISE, ARISING
// FROM, OUT OF OR IN CONNECTION WITH THE SOFTWARE OR THE USE OR
// OTHER DEALINGS IN THE SOFTWARE.

package validator

import (
	"context"
	"time"

	"github.com/berachain/beacon-kit/mod/consensus-types/pkg/types"
	"github.com/berachain/beacon-kit/mod/log"
	"github.com/berachain/beacon-kit/mod/primitives"
	"github.com/berachain/beacon-kit/mod/primitives/pkg/common"
	"github.com/berachain/beacon-kit/mod/primitives/pkg/crypto"
	"github.com/berachain/beacon-kit/mod/primitives/pkg/math"
	"github.com/berachain/beacon-kit/mod/primitives/pkg/transition"
	"golang.org/x/sync/errgroup"
)

// Service is responsible for building beacon blocks.
type Service[
<<<<<<< HEAD
	BeaconStateT BeaconState[BeaconStateT],
=======
	BeaconBlockT BeaconBlock[BeaconBlockBodyT],
	BeaconBlockBodyT BeaconBlockBody[*types.Deposit, *types.Eth1Data],
	BeaconStateT BeaconState,
>>>>>>> 715eeaeb
	BlobSidecarsT BlobSidecars,
] struct {
	// cfg is the validator config.
	cfg *Config

	// logger is a logger.
	logger log.Logger[any]

	// chainSpec is the chain spec.
	chainSpec primitives.ChainSpec

	// signer is used to retrieve the public key of this node.
	signer crypto.BLSSigner

	// blobFactory is used to create blob sidecars for blocks.
	blobFactory BlobFactory[
		BeaconBlockT, BeaconBlockBodyT, BlobSidecarsT,
	]

	// bsb is the beacon state backend.
	bsb StorageBackend[BeaconStateT]

	// randaoProcessor is responsible for building the reveal for the
	// current slot.
	randaoProcessor RandaoProcessor[BeaconStateT]

	// stateProcessor is responsible for processing the state.
	stateProcessor StateProcessor[
		BeaconBlockT,
		BeaconStateT,
		*transition.Context,
	]

	// ds is used to retrieve deposits that have been
	// queued up for inclusion in the next block.
	ds DepositStore[*types.Deposit]

	// localPayloadBuilder represents the local block builder, this builder
	// is connected to this nodes execution client via the EngineAPI.
	// Building blocks is done by submitting forkchoice updates through.
	// The local Builder.
	localPayloadBuilder PayloadBuilder[BeaconStateT]

	// remotePayloadBuilders represents a list of remote block builders, these
	// builders are connected to other execution clients via the EngineAPI.
	remotePayloadBuilders []PayloadBuilder[BeaconStateT]
}

// NewService creates a new validator service.
func NewService[
<<<<<<< HEAD
	BeaconStateT BeaconState[BeaconStateT],
=======
	BeaconBlockT BeaconBlock[BeaconBlockBodyT],
	BeaconBlockBodyT BeaconBlockBody[*types.Deposit, *types.Eth1Data],
	BeaconStateT BeaconState,
>>>>>>> 715eeaeb
	BlobSidecarsT BlobSidecars,
](
	cfg *Config,
	logger log.Logger[any],
	chainSpec primitives.ChainSpec,
	bsb StorageBackend[BeaconStateT],
	stateProcessor StateProcessor[BeaconBlockT, BeaconStateT, *transition.Context],
	signer crypto.BLSSigner,
	blobFactory BlobFactory[
		BeaconBlockT, BeaconBlockBodyT, BlobSidecarsT,
	],
	randaoProcessor RandaoProcessor[BeaconStateT],
	ds DepositStore[*types.Deposit],
	localPayloadBuilder PayloadBuilder[BeaconStateT],
	remotePayloadBuilders []PayloadBuilder[BeaconStateT],
) *Service[BeaconBlockT, BeaconBlockBodyT, BeaconStateT, BlobSidecarsT] {
	return &Service[BeaconBlockT, BeaconBlockBodyT, BeaconStateT, BlobSidecarsT]{
		cfg:                   cfg,
		logger:                logger,
		bsb:                   bsb,
		chainSpec:             chainSpec,
		signer:                signer,
		stateProcessor:        stateProcessor,
		blobFactory:           blobFactory,
		randaoProcessor:       randaoProcessor,
		ds:                    ds,
		localPayloadBuilder:   localPayloadBuilder,
		remotePayloadBuilders: remotePayloadBuilders,
	}
}

// Name returns the name of the service.
func (s *Service[
	BeaconBlockT, BeaconBlockBodyT, BeaconStateT, BlobSidecarsT,
]) Name() string {
	return "validator"
}

// Start starts the service.
func (s *Service[
	BeaconBlockT, BeaconBlockBodyT, BeaconStateT, BlobSidecarsT,
]) Start(
	context.Context,
) error {
	return nil
}

// Status returns the status of the service.
func (s *Service[
	BeaconBlockT, BeaconBlockBodyT, BeaconStateT, BlobSidecarsT,
]) Status() error {
	return nil
}

// WaitForHealthy waits for the service to become healthy.
func (s *Service[
	BeaconBlockT, BeaconBlockBodyT, BeaconStateT, BlobSidecarsT,
]) WaitForHealthy(
	context.Context,
) {
}

// RequestBestBlock builds a new beacon block.
//
//nolint:funlen // todo:fix.
func (s *Service[
	BeaconBlockT, BeaconBlockBodyT, BeaconStateT, BlobSidecarsT,
]) RequestBestBlock(
	ctx context.Context,
	requestedSlot math.Slot,
) (BeaconBlockT, BlobSidecarsT, error) {
	var (
		blk       BeaconBlockT
		sidecars  BlobSidecarsT
		startTime = time.Now()
		g, _      = errgroup.WithContext(ctx)
	)

	s.logger.Info("requesting beacon block assembly 🙈", "slot", requestedSlot)

	// The goal here is to acquire a payload whose parent is the previously
	// finalized block, such that, if this payload is accepted, it will be
	// the next finalized block in the chain. A byproduct of this design
	// is that we get the nice property of lazily propogating the finalized
	// and safe block hashes to the execution client.
	st := s.bsb.StateFromContext(ctx)

	// Prepare the state such that it is ready to build a block for
	// the request slot
	if err := s.prepareStateForBuilding(st, requestedSlot); err != nil {
		return blk, sidecars, err
	}

	// Build the reveal for the current slot.
	// TODO: We can optimize to pre-compute this in parallel.
	reveal, err := s.randaoProcessor.BuildReveal(st)
	if err != nil {
		return blk, sidecars, err
	}

	// Create a new empty block from the current state.
	blk, err = s.GetEmptyBeaconBlock(
		st, requestedSlot,
	)
	if err != nil {
		return blk, sidecars, err
	}

	// Assemble a new block with the payload.
	body := blk.GetBody()
	if body.IsNil() {
		return blk, sidecars, ErrNilBlkBody
	}

	// Set the reveal on the block body.
	body.SetRandaoReveal(reveal)

	// Get the payload for the block.
	envelope, err := s.retrievePayload(ctx, st, blk)
	if err != nil {
		return blk, sidecars, err
	} else if envelope == nil {
		return blk, sidecars, ErrNilPayload
	}

	// If we get returned a nil blobs bundle, we should return an error.
	// TODO: allow external block builders to override the payload.
	blobsBundle := envelope.GetBlobsBundle()
	if blobsBundle == nil {
		return blk, sidecars, ErrNilBlobsBundle
	}

	// Set the KZG commitments on the block body.
	body.SetBlobKzgCommitments(blobsBundle.GetCommitments())

	// Dequeue deposits from the state.
	deposits, err := s.ds.ExpectedDeposits(
		s.chainSpec.MaxDepositsPerBlock(),
	)
	if err != nil {
		return blk, sidecars, err
	}

	// Set the deposits on the block body.
	body.SetDeposits(deposits)

	// Set the KZG commitments on the block body.
	body.SetBlobKzgCommitments(blobsBundle.GetCommitments())

	// TODO: assemble real eth1data.
	body.SetEth1Data(&types.Eth1Data{
		DepositRoot:  primitives.Bytes32{},
		DepositCount: 0,
		BlockHash:    common.ZeroHash,
	})

	// Set the execution data.
	if err = body.SetExecutionData(
		envelope.GetExecutionPayload(),
	); err != nil {
		return blk, sidecars, err
	}

	// Produce block sidecars.
	g.Go(func() error {
		var sidecarErr error
		sidecars, sidecarErr = s.blobFactory.BuildSidecars(
			blk,
			envelope.GetBlobsBundle(),
		)
		return sidecarErr
	})

	// Set the state root on the BeaconBlock.
	g.Go(func() error {
		// Compute the state root for the block.
		var stateRoot primitives.Root

		s.logger.Info(
			"computing state root for block 🌲",
			"slot", blk.GetSlot(),
		)

		stateRoot, err = s.computeStateRoot(ctx, st, blk)
		if err != nil {
			s.logger.Error(
				"failed to compute state root for block ❌ ",
				"slot", requestedSlot,
				"error", err,
			)
			return err
		}

		s.logger.Info("state root computed for block 💻 ",
			"slot", requestedSlot,
			"state_root", stateRoot,
		)
		blk.SetStateRoot(stateRoot)
		return nil
	})

	if err = g.Wait(); err != nil {
		return blk, sidecars, err
	}

	s.logger.Info(
		"beacon block successfully built 🛠️ ",
		"slot", requestedSlot,
		"state_root", blk.GetStateRoot(),
		"duration", time.Since(startTime).String(),
	)

	return blk, sidecars, nil
}

// verifyIncomingBlockStateRoot verifies the state root of an incoming block and
// logs the process.
func (s *Service[
	BeaconBlockT, BeaconBlockBodyT, BeaconStateT, BlobSidecarsT,
]) VerifyIncomingBlock(
	ctx context.Context,
	blk BeaconBlockT,
) error {
	s.logger.Info(
		"received incoming beacon block 📫 ",
		"state_root", blk.GetStateRoot(),
	)

	st := s.bsb.StateFromContext(ctx)
	stCopy := st.Copy()
	// Verify the state root of the incoming block.
	if err := s.verifyStateRoot(
		ctx, stCopy, blk,
	); err != nil {
		// TODO: this is expensive because we are not caching the
		// previous result of HashTreeRoot().
		var localStateRoot primitives.Root
		localStateRoot, err = st.HashTreeRoot()
		if err != nil {
			return err
		}

		s.logger.Error(
			"state root verification failed - rejecting incoming block ❌ ",
			"block_state_root",
			blk.GetStateRoot(),
			"local_state_root",
			localStateRoot,
		)

		lph, err := st.GetLatestExecutionPayloadHeader()
		if err != nil {
			return err
		}

		if err := s.buildPayload(
			ctx, st, blk.GetSlot(),
			uint64(blk.GetBody().GetExecutionPayload().GetTimestamp()+1),
			blk.GetParentBlockRoot(), lph.GetBlockHash(), lph.GetParentHash(),
		); err != nil {
			return err
		}

		return err
	}

	s.logger.Info(
		"state root verification succeeded - accepting incoming block 🏎️ ",
		"state_root", blk.GetStateRoot(),
	)

	if true {
		blkHash, err := blk.HashTreeRoot()
		if err != nil {
			return err
		}
		if err := s.buildPayload(
			ctx, stCopy, blk.GetSlot()+1,
			uint64(blk.GetBody().GetExecutionPayload().GetTimestamp()+1),
			blkHash,
			blk.GetBody().GetExecutionPayload().GetBlockHash(),
			blk.GetBody().GetExecutionPayload().GetParentHash(),
		); err != nil {
			return err
		}
	}
	return nil
}

// logs the process.
func (s *Service[BeaconStateT, BlobSidecarsT]) buildPayload(
	ctx context.Context,
	st BeaconStateT,
	slot math.Slot,
	time uint64,
	parentRoot primitives.Root,
	eth1Head common.ExecutionHash,
	eth1Final common.ExecutionHash,
) error {
	if _, err := s.stateProcessor.ProcessSlot(
		st,
	); err != nil {
		return err
	}

	if _, err := s.localPayloadBuilder.RequestPayload(
		ctx,
		st,
		slot,
		time,
		parentRoot,
		eth1Head,
		eth1Final,
	); err != nil {
		return err
	}
	return nil
}<|MERGE_RESOLUTION|>--- conflicted
+++ resolved
@@ -41,13 +41,9 @@
 
 // Service is responsible for building beacon blocks.
 type Service[
-<<<<<<< HEAD
-	BeaconStateT BeaconState[BeaconStateT],
-=======
 	BeaconBlockT BeaconBlock[BeaconBlockBodyT],
 	BeaconBlockBodyT BeaconBlockBody[*types.Deposit, *types.Eth1Data],
-	BeaconStateT BeaconState,
->>>>>>> 715eeaeb
+	BeaconStateT BeaconState[BeaconStateT],
 	BlobSidecarsT BlobSidecars,
 ] struct {
 	// cfg is the validator config.
@@ -98,13 +94,9 @@
 
 // NewService creates a new validator service.
 func NewService[
-<<<<<<< HEAD
-	BeaconStateT BeaconState[BeaconStateT],
-=======
 	BeaconBlockT BeaconBlock[BeaconBlockBodyT],
 	BeaconBlockBodyT BeaconBlockBody[*types.Deposit, *types.Eth1Data],
-	BeaconStateT BeaconState,
->>>>>>> 715eeaeb
+	BeaconStateT BeaconState[BeaconStateT],
 	BlobSidecarsT BlobSidecars,
 ](
 	cfg *Config,
@@ -395,7 +387,9 @@
 }
 
 // logs the process.
-func (s *Service[BeaconStateT, BlobSidecarsT]) buildPayload(
+func (s *Service[
+	BeaconBlockT, BeaconBlockBodyT, BeaconStateT, BlobSidecarsT,
+]) buildPayload(
 	ctx context.Context,
 	st BeaconStateT,
 	slot math.Slot,
