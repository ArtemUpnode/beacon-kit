--- conflicted
+++ resolved
@@ -128,10 +128,7 @@
 			SkipPayloadVerification: false,
 			SkipValidateResult:      false,
 			SkipValidateRandao:      false,
-<<<<<<< HEAD
-=======
 			ProposerAddress:         blk.GetProposerAddress(),
->>>>>>> 2c7f4480
 			NextPayloadTimestamp:    blk.GetNextPayloadTimestamp(),
 		},
 		st, blk.GetBeaconBlock(),
