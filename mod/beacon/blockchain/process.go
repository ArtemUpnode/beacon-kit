--- conflicted
+++ resolved
@@ -254,51 +254,4 @@
 		s.sb.AvailabilityStore(ctx),
 		sidecars,
 	)
-<<<<<<< HEAD
-=======
-}
-
-// VerifyPayload validates the execution payload on the block.
-func (s *Service[
-	AvailabilityStoreT,
-	BeaconStateT,
-	BlobSidecarsT,
-	DepositStoreT,
-]) VerifyPayloadOnBlk(
-	ctx context.Context,
-	blk types.BeaconBlock,
-) error {
-	if blk == nil || blk.IsNil() {
-		return ErrNilBlk
-	}
-
-	// We notify the engine of the new payload.
-	var (
-		parentBeaconBlockRoot = blk.GetParentBlockRoot()
-		body                  = blk.GetBody()
-		payload               = body.GetExecutionPayload()
-	)
-
-	if err := s.ee.VerifyAndNotifyNewPayload(
-		ctx,
-		engineprimitives.BuildNewPayloadRequest(
-			payload,
-			body.GetBlobKzgCommitments().ToVersionedHashes(),
-			&parentBeaconBlockRoot,
-			false,
-			// We do not want to optimistically assume truth here, since
-			// this is being called in process proposal.
-			false,
-		),
-	); err != nil {
-		return err
-	}
-
-	s.logger.Info(
-		"successfully verified execution payload 💸",
-		"payload-block-number", payload.GetNumber(),
-		"num-txs", len(payload.GetTransactions()),
-	)
-	return nil
->>>>>>> 174e2abf
 }