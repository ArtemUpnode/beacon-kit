// SPDX-License-Identifier: MIT
//
// Copyright (c) 2024 Berachain Foundation
//
// Permission is hereby granted, free of charge, to any person
// obtaining a copy of this software and associated documentation
// files (the "Software"), to deal in the Software without
// restriction, including without limitation the rights to use,
// copy, modify, merge, publish, distribute, sublicense, and/or sell
// copies of the Software, and to permit persons to whom the
// Software is furnished to do so, subject to the following
// conditions:
//
// The above copyright notice and this permission notice shall be
// included in all copies or substantial portions of the Software.
//
// THE SOFTWARE IS PROVIDED "AS IS", WITHOUT WARRANTY OF ANY KIND,
// EXPRESS OR IMPLIED, INCLUDING BUT NOT LIMITED TO THE WARRANTIES
// OF MERCHANTABILITY, FITNESS FOR A PARTICULAR PURPOSE AND
// NONINFRINGEMENT. IN NO EVENT SHALL THE AUTHORS OR COPYRIGHT
// HOLDERS BE LIABLE FOR ANY CLAIM, DAMAGES OR OTHER LIABILITY,
// WHETHER IN AN ACTION OF CONTRACT, TORT OR OTHERWISE, ARISING
// FROM, OUT OF OR IN CONNECTION WITH THE SOFTWARE OR THE USE OR
// OTHER DEALINGS IN THE SOFTWARE.

package blockchain

import (
	"context"
	"time"

	"github.com/berachain/beacon-kit/mod/consensus-types/pkg/events"
	"github.com/berachain/beacon-kit/mod/consensus-types/pkg/genesis"
	"github.com/berachain/beacon-kit/mod/consensus-types/pkg/types"
	"github.com/berachain/beacon-kit/mod/primitives/pkg/math"
	"github.com/berachain/beacon-kit/mod/primitives/pkg/transition"
	"golang.org/x/sync/errgroup"
)

// ProcessGenesisData processes the genesis state and initializes the beacon
// state.
func (s *Service[
	AvailabilityStoreT,
	BeaconBlockT,
	BeaconStateT,
	BlobSidecarsT,
	DepositStoreT,
]) ProcessGenesisData(
	ctx context.Context,
	genesisData *genesis.Genesis[
		*types.Deposit, *types.ExecutionPayloadHeaderDeneb,
	],
) ([]*transition.ValidatorUpdate, error) {
	return s.sp.InitializePreminedBeaconStateFromEth1(
		s.sb.StateFromContext(ctx),
		genesisData.Deposits,
		genesisData.ExecutionPayloadHeader,
		genesisData.ForkVersion,
	)
}

// ProcessBlockAndBlobs receives an incoming beacon block, it first validates
// and then processes the block.
func (s *Service[
	AvailabilityStoreT,
	BeaconBlockT,
	BeaconStateT,
	BlobSidecarsT,
	DepositStoreT,
]) ProcessBlockAndBlobs(
	ctx context.Context,
	blk BeaconBlockT,
	sidecars BlobSidecarsT,
	syncedToHead bool,
) ([]*transition.ValidatorUpdate, error) {
	var (
		g, gCtx    = errgroup.WithContext(ctx)
		st         = s.sb.StateFromContext(ctx)
		valUpdates []*transition.ValidatorUpdate
	)

	// If the block is nil, exit early.
	if blk.IsNil() {
		return nil, ErrNilBlk
	}

	// Launch a goroutine to process the incoming beacon block.
	g.Go(func() error {
		var err error
		// We set `OptimisticEngine` to true since this is called during
		// FinalizeBlock. We want to assume the payload is valid. If it
		// ends up not being valid later, the node will simply AppHash,
		// which is completely fine. This means we were syncing from a
		// bad peer, and we would likely AppHash anyways.
		valUpdates, err = s.processBeaconBlock(gCtx, st, blk, syncedToHead)
		return err
	})

	// Launch a goroutine to process the blob sidecars.
	g.Go(func() error {
		return s.processBlobSidecars(gCtx, blk.GetSlot(), sidecars)
	})

	// Wait for the goroutines to finish.
	if err := g.Wait(); err != nil {
		return nil, err
	}

	// If the blobs needed to process the block are not available, we
	// return an error. It is safe to use the slot off of the beacon block
	// since it has been verified as correct already.
	if !s.sb.AvailabilityStore(ctx).IsDataAvailable(
		ctx, blk.GetSlot(), blk.GetBody(),
	) {
		return nil, ErrDataNotAvailable
	}

	// emit new block event
	s.blockFeed.Send(events.NewBlock(ctx, (blk)))

	// No matter what happens we always want to forkchoice at the end of post
	// block processing.
	// TODO: this is hood as fuck.
	// We won't send a fcu if the block is bad, should be addressed
	// via ticker later.
	go s.sendPostBlockFCU(ctx, st, blk)

	return valUpdates, nil
}

<<<<<<< HEAD
=======
// postBlockProcessTasks performs post block processing tasks.
//
// TODO: Deprecate this function and move it's usage outside of the main block
// processing thread.
func (s *Service[
	AvailabilityStoreT, BeaconBlockT, BeaconStateT,
	BlobSidecarsT, DepositStoreT,
]) postBlockProcessTasks(
	ctx context.Context,
	st BeaconStateT,
) {
	// Prune deposits.
	// TODO: This should be moved into a go-routine in the background.
	// Watching for logs should be completely decoupled as well.
	idx, err := st.GetEth1DepositIndex()
	if err != nil {
		s.logger.Error(
			"failed to get eth1 deposit index in postBlockProcessTasks",
			"error", err)
		return
	}

	// TODO: pruner shouldn't be in main block processing thread.
	if err = s.PruneDepositEvents(ctx, idx); err != nil {
		s.logger.Error(
			"failed to prune deposit events in postBlockProcessTasks",
			"error", err)
		return
	}
}

>>>>>>> 1148a16e
// ProcessBeaconBlock processes the beacon block.
func (s *Service[
	AvailabilityStoreT,
	BeaconBlockT,
	BeaconStateT,
	BlobSidecarsT,
	DepositStoreT,
]) processBeaconBlock(
	ctx context.Context,
	st BeaconStateT,
	blk BeaconBlockT,
	syncedToHead bool,
) ([]*transition.ValidatorUpdate, error) {
	startTime := time.Now()
	defer s.metrics.measureStateTransitionDuration(startTime, syncedToHead)
	valUpdates, err := s.sp.Transition(
		&transition.Context{
			Context:          ctx,
			OptimisticEngine: true,
			// When we are NOT synced to the tip, process proposal
			// does NOT get called and thus we must ensure that
			// NewPayload is called to get the execution
			// client the payload.
			//
			// When we are synced to the tip, we can skip the
			// NewPayload call since we already gave our execution client
			// the payload in process proposal.
			//
			// In both cases the payload was already accepted by a majority
			// of validators in their process proposal call and thus
			// the "verification aspect" of this NewPayload call is
			// actually irrelevant at this point.
			SkipPayloadVerification: syncedToHead,
		},
		st,
		blk,
	)
	return valUpdates, err
}

// ProcessBlobSidecars processes the blob sidecars.
func (s *Service[
	AvailabilityStoreT,
	BeaconBlockT,
	BeaconStateT,
	BlobSidecarsT,
	DepositStoreT,
]) processBlobSidecars(
	ctx context.Context,
	slot math.Slot,
	sidecars BlobSidecarsT,
) error {
	startTime := time.Now()
	defer s.metrics.measureBlobProcessingDuration(startTime)
	return s.bp.ProcessBlobs(
		slot,
		s.sb.AvailabilityStore(ctx),
		sidecars,
	)
}<|MERGE_RESOLUTION|>--- conflicted
+++ resolved
@@ -128,40 +128,6 @@
 	return valUpdates, nil
 }
 
-<<<<<<< HEAD
-=======
-// postBlockProcessTasks performs post block processing tasks.
-//
-// TODO: Deprecate this function and move it's usage outside of the main block
-// processing thread.
-func (s *Service[
-	AvailabilityStoreT, BeaconBlockT, BeaconStateT,
-	BlobSidecarsT, DepositStoreT,
-]) postBlockProcessTasks(
-	ctx context.Context,
-	st BeaconStateT,
-) {
-	// Prune deposits.
-	// TODO: This should be moved into a go-routine in the background.
-	// Watching for logs should be completely decoupled as well.
-	idx, err := st.GetEth1DepositIndex()
-	if err != nil {
-		s.logger.Error(
-			"failed to get eth1 deposit index in postBlockProcessTasks",
-			"error", err)
-		return
-	}
-
-	// TODO: pruner shouldn't be in main block processing thread.
-	if err = s.PruneDepositEvents(ctx, idx); err != nil {
-		s.logger.Error(
-			"failed to prune deposit events in postBlockProcessTasks",
-			"error", err)
-		return
-	}
-}
-
->>>>>>> 1148a16e
 // ProcessBeaconBlock processes the beacon block.
 func (s *Service[
 	AvailabilityStoreT,
