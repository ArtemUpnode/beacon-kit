--- conflicted
+++ resolved
@@ -69,7 +69,6 @@
 	ctx context.Context,
 	blk types.BeaconBlock,
 	sidecars BlobSidecarsT,
-	optimisticEngine bool,
 ) ([]*transition.ValidatorUpdate, error) {
 	var (
 		g, gCtx    = errgroup.WithContext(ctx)
@@ -119,11 +118,7 @@
 	// No matter what happens we always want to forkchoice at the end of post
 	// block processing.
 	// TODO: this is hood as fuck.
-<<<<<<< HEAD
-	go s.sendPostBlockFCU(ctx, st, blk, optimisticEngine)
-=======
-	go s.sendPostBlockFCU(ctx, st, blk)
->>>>>>> 8698c6c5
+	go s.sendPostBlockFCU(ctx, st, blk, true)
 	go s.postBlockProcessTasks(ctx, st)
 
 	return valUpdates, nil
