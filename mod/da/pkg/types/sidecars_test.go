// SPDX-License-Identifier: BUSL-1.1
//
// Copyright (C) 2024, Berachain Foundation. All rights reserved.
// Use of this software is governed by the Business Source License included
// in the LICENSE file of this repository and at www.mariadb.com/bsl11.
//
// ANY USE OF THE LICENSED WORK IN VIOLATION OF THIS LICENSE WILL AUTOMATICALLY
// TERMINATE YOUR RIGHTS UNDER THIS LICENSE FOR THE CURRENT AND ALL OTHER
// VERSIONS OF THE LICENSED WORK.
//
// THIS LICENSE DOES NOT GRANT YOU ANY RIGHT IN ANY TRADEMARK OR LOGO OF
// LICENSOR OR ITS AFFILIATES (PROVIDED THAT YOU MAY USE A TRADEMARK OR LOGO OF
// LICENSOR AS EXPRESSLY REQUIRED BY THIS LICENSE).
//
// TO THE EXTENT PERMITTED BY APPLICABLE LAW, THE LICENSED WORK IS PROVIDED ON
// AN "AS IS" BASIS. LICENSOR HEREBY DISCLAIMS ALL WARRANTIES AND CONDITIONS,
// EXPRESS OR IMPLIED, INCLUDING (WITHOUT LIMITATION) WARRANTIES OF
// MERCHANTABILITY, FITNESS FOR A PARTICULAR PURPOSE, NON-INFRINGEMENT, AND
// TITLE.

package types_test

import (
	"testing"

	ctypes "github.com/berachain/beacon-kit/mod/consensus-types/pkg/types/v2"
	"github.com/berachain/beacon-kit/mod/da/pkg/types"
	byteslib "github.com/berachain/beacon-kit/mod/primitives/pkg/bytes"
	"github.com/berachain/beacon-kit/mod/primitives/pkg/eip4844"
	"github.com/berachain/beacon-kit/mod/primitives/pkg/math"
	"github.com/stretchr/testify/require"
)

func TestEmptySidecarMarshalling(t *testing.T) {
	// Create an empty BlobSidecar
<<<<<<< HEAD
	sidecar := types.BlobSidecar{
		Index:             0,
		Blob:              eip4844.Blob{},
		BeaconBlockHeader: &ctypes.BeaconBlockHeader{},
		InclusionProof:    [][32]byte{},
	}
=======
	sidecar := types.BuildBlobSidecar(
		math.U64(0),
		&ctypes.BeaconBlockHeader{},
		&eip4844.Blob{},
		eip4844.KZGCommitment{},
		[48]byte{},
		[][32]byte{
			byteslib.ToBytes32([]byte("1")),
			byteslib.ToBytes32([]byte("2")),
			byteslib.ToBytes32([]byte("3")),
			byteslib.ToBytes32([]byte("4")),
			byteslib.ToBytes32([]byte("5")),
			byteslib.ToBytes32([]byte("6")),
			byteslib.ToBytes32([]byte("7")),
			byteslib.ToBytes32([]byte("8")),
		},
	)
>>>>>>> c651574f

	// Marshal the empty sidecar
	marshalled, err := sidecar.MarshalSSZ()
	require.NoError(
		t,
		err,
		"Marshalling empty sidecar should not produce an error",
	)
	require.NotNil(
		t,
		marshalled,
		"Marshalling empty sidecar should produce a result",
	)

	// Unmarshal the empty sidecar
	unmarshalled := &types.BlobSidecar{}
	err = unmarshalled.UnmarshalSSZ(marshalled)
	require.NoError(
		t,
		err,
		"Unmarshalling empty sidecar should not produce an error",
	)

	// Compare the original and unmarshalled empty sidecars
	require.Equal(
		t,
		sidecar,
		unmarshalled,
		"The original and unmarshalled empty sidecars should be equal",
	)
}

func TestValidateBlockRoots(t *testing.T) {
	// Create a sample BlobSidecar with valid roots
<<<<<<< HEAD
	validSidecar := types.BlobSidecar{
		Index: 0,
		Blob:  eip4844.Blob{},
		BeaconBlockHeader: &ctypes.BeaconBlockHeader{
			StateRoot: [32]byte{1},
			BodyRoot:  [32]byte{2},
=======
	validSidecar := types.BuildBlobSidecar(
		math.U64(0),
		&ctypes.BeaconBlockHeader{
			BeaconBlockHeaderBase: ctypes.BeaconBlockHeaderBase{
				StateRoot: [32]byte{1},
			},
			BodyRoot: [32]byte{2},
>>>>>>> c651574f
		},

		&eip4844.Blob{},
		[48]byte{},
		[48]byte{},
		[][32]byte{
			byteslib.ToBytes32([]byte("1")),
			byteslib.ToBytes32([]byte("2")),
			byteslib.ToBytes32([]byte("3")),
			byteslib.ToBytes32([]byte("4")),
			byteslib.ToBytes32([]byte("5")),
			byteslib.ToBytes32([]byte("6")),
			byteslib.ToBytes32([]byte("7")),
			byteslib.ToBytes32([]byte("8")),
		},
	)

	// Validate the sidecar with valid roots
	sidecars := types.BlobSidecars{
		Sidecars: []*types.BlobSidecar{validSidecar},
	}
	err := sidecars.ValidateBlockRoots()
	require.NoError(
		t,
		err,
		"Validating sidecar with valid roots should not produce an error",
	)

	// Create a sample BlobSidecar with invalid roots
<<<<<<< HEAD
	differentBlockRootSidecar := types.BlobSidecar{
		Index: 0,
		Blob:  eip4844.Blob{},
		BeaconBlockHeader: &ctypes.BeaconBlockHeader{
			StateRoot: [32]byte{1},
			BodyRoot:  [32]byte{3},
=======
	differentBlockRootSidecar := types.BuildBlobSidecar(
		math.U64(0),
		&ctypes.BeaconBlockHeader{
			BeaconBlockHeaderBase: ctypes.BeaconBlockHeaderBase{
				StateRoot: [32]byte{1},
			},
			BodyRoot: [32]byte{3},
>>>>>>> c651574f
		},
		&eip4844.Blob{},
		eip4844.KZGCommitment{},
		eip4844.KZGProof{},
		[][32]byte{
			byteslib.ToBytes32([]byte("1")),
			byteslib.ToBytes32([]byte("2")),
			byteslib.ToBytes32([]byte("3")),
			byteslib.ToBytes32([]byte("4")),
			byteslib.ToBytes32([]byte("5")),
			byteslib.ToBytes32([]byte("6")),
			byteslib.ToBytes32([]byte("7")),
			byteslib.ToBytes32([]byte("8")),
		},
	)

	// Validate the sidecar with invalid roots
	sidecarsInvalid := types.BlobSidecars{
		Sidecars: []*types.BlobSidecar{
			validSidecar,
			differentBlockRootSidecar,
		},
	}
	err = sidecarsInvalid.ValidateBlockRoots()
	require.Error(
		t,
		err,
		"Validating sidecar with invalid roots should produce an error",
	)
}<|MERGE_RESOLUTION|>--- conflicted
+++ resolved
@@ -33,14 +33,6 @@
 
 func TestEmptySidecarMarshalling(t *testing.T) {
 	// Create an empty BlobSidecar
-<<<<<<< HEAD
-	sidecar := types.BlobSidecar{
-		Index:             0,
-		Blob:              eip4844.Blob{},
-		BeaconBlockHeader: &ctypes.BeaconBlockHeader{},
-		InclusionProof:    [][32]byte{},
-	}
-=======
 	sidecar := types.BuildBlobSidecar(
 		math.U64(0),
 		&ctypes.BeaconBlockHeader{},
@@ -58,7 +50,6 @@
 			byteslib.ToBytes32([]byte("8")),
 		},
 	)
->>>>>>> c651574f
 
 	// Marshal the empty sidecar
 	marshalled, err := sidecar.MarshalSSZ()
@@ -93,14 +84,6 @@
 
 func TestValidateBlockRoots(t *testing.T) {
 	// Create a sample BlobSidecar with valid roots
-<<<<<<< HEAD
-	validSidecar := types.BlobSidecar{
-		Index: 0,
-		Blob:  eip4844.Blob{},
-		BeaconBlockHeader: &ctypes.BeaconBlockHeader{
-			StateRoot: [32]byte{1},
-			BodyRoot:  [32]byte{2},
-=======
 	validSidecar := types.BuildBlobSidecar(
 		math.U64(0),
 		&ctypes.BeaconBlockHeader{
@@ -108,7 +91,6 @@
 				StateRoot: [32]byte{1},
 			},
 			BodyRoot: [32]byte{2},
->>>>>>> c651574f
 		},
 
 		&eip4844.Blob{},
@@ -138,14 +120,6 @@
 	)
 
 	// Create a sample BlobSidecar with invalid roots
-<<<<<<< HEAD
-	differentBlockRootSidecar := types.BlobSidecar{
-		Index: 0,
-		Blob:  eip4844.Blob{},
-		BeaconBlockHeader: &ctypes.BeaconBlockHeader{
-			StateRoot: [32]byte{1},
-			BodyRoot:  [32]byte{3},
-=======
 	differentBlockRootSidecar := types.BuildBlobSidecar(
 		math.U64(0),
 		&ctypes.BeaconBlockHeader{
@@ -153,7 +127,6 @@
 				StateRoot: [32]byte{1},
 			},
 			BodyRoot: [32]byte{3},
->>>>>>> c651574f
 		},
 		&eip4844.Blob{},
 		eip4844.KZGCommitment{},
