--- conflicted
+++ resolved
@@ -49,13 +49,9 @@
 
 // ReadOnlyEth1Data has read access to eth1 data.
 type ReadOnlyEth1Data interface {
-<<<<<<< HEAD
-	GetLatestExecutionPayloadHeader() (engineprimitives.ExecutionPayloadHeader, error)
-=======
 	GetLatestExecutionPayloadHeader() (
 		engineprimitives.ExecutionPayloadHeader, error,
 	)
->>>>>>> a760e02d
 }
 
 // ReadOnlyWithdrawals only has read access to withdrawal methods.
