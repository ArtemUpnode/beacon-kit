--- conflicted
+++ resolved
@@ -234,25 +234,4 @@
 		Withdrawals:   []*engineprimitives.Withdrawal{},
 		BaseFeePerGas: math.NewU256(0),
 	}
-<<<<<<< HEAD
-)
-
-// ValUpdatesDiff returns elements of slice a that are not in b.
-func ValUpdatesDiff(
-	a, b []*transition.ValidatorUpdate,
-) []*transition.ValidatorUpdate {
-	mb := make(map[string]struct{}, len(b))
-	for _, v := range b {
-		mb[v.Pubkey.String()] = struct{}{}
-	}
-	var diff []*transition.ValidatorUpdate
-	for _, x := range a {
-		if _, found := mb[x.Pubkey.String()]; !found {
-			diff = append(diff, x)
-		}
-	}
-	return diff
-}
-=======
-)
->>>>>>> f3c2b50a
+)