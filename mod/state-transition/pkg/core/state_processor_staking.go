// SPDX-License-Identifier: BUSL-1.1
//
// Copyright (C) 2024, Berachain Foundation. All rights reserved.
// Use of this software is governed by the Business Source License included
// in the LICENSE file of this repository and at www.mariadb.com/bsl11.
//
// ANY USE OF THE LICENSED WORK IN VIOLATION OF THIS LICENSE WILL AUTOMATICALLY
// TERMINATE YOUR RIGHTS UNDER THIS LICENSE FOR THE CURRENT AND ALL OTHER
// VERSIONS OF THE LICENSED WORK.
//
// THIS LICENSE DOES NOT GRANT YOU ANY RIGHT IN ANY TRADEMARK OR LOGO OF
// LICENSOR OR ITS AFFILIATES (PROVIDED THAT YOU MAY USE A TRADEMARK OR LOGO OF
// LICENSOR AS EXPRESSLY REQUIRED BY THIS LICENSE).
//
// TO THE EXTENT PERMITTED BY APPLICABLE LAW, THE LICENSED WORK IS PROVIDED ON
// AN “AS IS” BASIS. LICENSOR HEREBY DISCLAIMS ALL WARRANTIES AND CONDITIONS,
// EXPRESS OR IMPLIED, INCLUDING (WITHOUT LIMITATION) WARRANTIES OF
// MERCHANTABILITY, FITNESS FOR A PARTICULAR PURPOSE, NON-INFRINGEMENT, AND
// TITLE.

package core

import (
	"fmt"

	"github.com/berachain/beacon-kit/mod/errors"
	"github.com/berachain/beacon-kit/mod/primitives/pkg/common"
	"github.com/berachain/beacon-kit/mod/primitives/pkg/math"
	"github.com/berachain/beacon-kit/mod/primitives/pkg/version"
	"github.com/davecgh/go-spew/spew"
)

// processOperations processes the operations and ensures they match the
// local state.
func (sp *StateProcessor[
	BeaconBlockT, _, _, BeaconStateT, _, _, _, _, _, _, _, _, _, _, _, _, _,
]) processOperations(
	st BeaconStateT,
	blk BeaconBlockT,
) error {
	// Verify that outstanding deposits are processed up to the maximum number
	// of deposits.
	deposits := blk.GetBody().GetDeposits()
	index, err := st.GetEth1DepositIndex()
	if err != nil {
		return err
	}
	eth1Data, err := st.GetEth1Data()
	if err != nil {
		return err
	}
	depositCount := min(
		sp.cs.MaxDepositsPerBlock(),
		eth1Data.GetDepositCount().Unwrap()-index,
	)
	_ = depositCount
	// TODO: Update eth1data count and check this.
	// if uint64(len(deposits)) != depositCount {
	// 	return errors.New("deposit count mismatch")
	// }
	return sp.processDeposits(st, deposits)
}

// processDeposits processes the deposits and ensures  they match the
// local state.
func (sp *StateProcessor[
	_, _, _, BeaconStateT, _, DepositT, _, _, _, _, _, _, _, _, _, _, _,
]) processDeposits(
	st BeaconStateT,
	deposits []DepositT,
) error {
	// Ensure the deposits match the local state.
	for _, dep := range deposits {
		if err := sp.processDeposit(st, dep); err != nil {
			return err
		}
	}
	return nil
}

// processDeposit processes the deposit and ensures it matches the local state.
func (sp *StateProcessor[
	_, _, _, BeaconStateT, _, DepositT, _, _, _, _, _, _, _, _, _, _, _,
]) processDeposit(
	st BeaconStateT,
	dep DepositT,
) error {
	var nextDepositIndex uint64
	switch depositIndex, err := st.GetEth1DepositIndex(); {
	case err == nil:
		// just increment the deposit index if no error
		nextDepositIndex = depositIndex + 1
	case sp.processingGenesis && err != nil:
		// If errored and still processing genesis,
		// Eth1DepositIndex may have not been set yet.
		nextDepositIndex = 0
	default:
		// Failed retrieving Eth1DepositIndex outside genesis is an error
		return fmt.Errorf(
			"failed retrieving eth1 deposit index outside of processing genesis: %w",
			err,
		)
	}

	if err := st.SetEth1DepositIndex(nextDepositIndex); err != nil {
		return err
	}

	return sp.applyDeposit(st, dep)
}

// applyDeposit processes the deposit and ensures it matches the local state.
func (sp *StateProcessor[
	_, _, _, BeaconStateT, _, DepositT, _, _, _, _, _, _, ValidatorT, _, _, _, _,
]) applyDeposit(
	st BeaconStateT,
	dep DepositT,
) error {
	idx, err := st.ValidatorIndexByPubkey(dep.GetPubkey())
	// If the validator already exists, we update the balance.
	if err != nil {
		// If the validator does not exist, we add the validator.
		// Add the validator to the registry.
		return sp.createValidator(st, dep)
	}

	var val ValidatorT
	val, err = st.ValidatorByIndex(idx)
	if err != nil {
		return err
	}

	// TODO: Modify balance here and then effective balance once per epoch.
	newBalance := min(
		val.GetEffectiveBalance()+dep.GetAmount(),
		math.Gwei(sp.cs.MaxEffectiveBalance()),
	)
	val.SetEffectiveBalance(newBalance)
	if err = st.UpdateValidatorAtIndex(idx, val); err != nil {
		return err
	}
	return st.IncreaseBalance(idx, dep.GetAmount())
}

// createValidator creates a validator if the deposit is valid.
func (sp *StateProcessor[
	_, _, _, BeaconStateT, _, DepositT, _, _, _, _, ForkDataT, _, _, _, _, _, _,
]) createValidator(
	st BeaconStateT,
	dep DepositT,
) error {
	// Get the current slot.
	slot, err := st.GetSlot()
	if err != nil {
		return err
	}

	// At genesis, the validators sign over an empty root.
	genesisValidatorsRoot := common.Root{}
	if slot != 0 {
		// Get the genesis validators root to be used to find fork data later.
		genesisValidatorsRoot, err = st.GetGenesisValidatorsRoot()
		if err != nil {
			return err
		}
	}

	// Get the current epoch.
	epoch := sp.cs.SlotToEpoch(slot)

	// Verify that the message was signed correctly.
	var d ForkDataT
	if err = dep.VerifySignature(
		d.New(
			version.FromUint32[common.Version](
				sp.cs.ActiveForkVersionForEpoch(epoch),
			), genesisValidatorsRoot,
		),
		sp.cs.DomainTypeDeposit(),
		sp.signer.VerifySignature,
	); err != nil {
		return err
	}

	// Add the validator to the registry.
	return sp.addValidatorToRegistry(st, dep)
}

// addValidatorToRegistry adds a validator to the registry.
func (sp *StateProcessor[
	_, _, _, BeaconStateT, _, DepositT, _, _, _, _, _, _, ValidatorT, _, _, _, _,
]) addValidatorToRegistry(
	st BeaconStateT,
	dep DepositT,
) error {
	var val ValidatorT
	val = val.New(
		dep.GetPubkey(),
		dep.GetWithdrawalCredentials(),
		dep.GetAmount(),
		math.Gwei(sp.cs.EffectiveBalanceIncrement()),
		math.Gwei(sp.cs.MaxEffectiveBalance()),
	)

<<<<<<< HEAD
	// TODO: This is a bug that lives on bArtio. Delete this eventually.
	if sp.cs.DepositEth1ChainID() == bArtioChainID {
		// Note in AddValidatorBartio we implicitly increase
		// the balance from state st. This is unlike AddValidator.
		return st.AddValidatorBartio(val)
=======
	if !sp.processingGenesis {
		// BeaconKit enforces a cap on the validator set size. If a deposit is made
		// that would breach the cap, we mark the validator as immediately
		// withdrawable, so that it will be evicted in the next block along with
		// the amount deposited.
		validators, err := st.GetValidators()
		if err != nil {
			return err
		}

		//#nosec:G701 // can't overflow.
		if uint32(len(validators)) >= sp.cs.GetValidatorsSetCapSize() {
			var slot math.Slot
			slot, err = st.GetSlot()
			if err != nil {
				return err
			}

			epoch := sp.cs.SlotToEpoch(slot)
			val.SetWithdrawableEpoch(epoch)
		}
	}

	// TODO: This is a bug that lives on bArtio. Delete this eventually.
	if sp.cs.DepositEth1ChainID() == bArtioChainID {
		return st.AddValidatorBartio(val)
	}

	if err := st.AddValidator(val); err != nil {
		return err
>>>>>>> 32fbbbc0
	}

	if err := st.AddValidator(val); err != nil {
		return err
	}
	idx, err := st.ValidatorIndexByPubkey(val.GetPubkey())
	if err != nil {
		return err
	}
	return st.IncreaseBalance(idx, dep.GetAmount())
}

// processWithdrawals as per the Ethereum 2.0 specification.
// https://github.com/ethereum/consensus-specs/blob/dev/specs/capella/beacon-chain.md#new-process_withdrawals
//
//nolint:lll
func (sp *StateProcessor[
	_, BeaconBlockBodyT, _, BeaconStateT, _, _, _, _, _, _, _, _, _, _, _, _, _,
]) processWithdrawals(
	st BeaconStateT,
	body BeaconBlockBodyT,
) error {
	// Dequeue and verify the logs.
	var (
		nextValidatorIndex math.ValidatorIndex
		payload            = body.GetExecutionPayload()
		payloadWithdrawals = payload.GetWithdrawals()
	)

	// Get the expected withdrawals.
	expectedWithdrawals, err := st.ExpectedWithdrawals()
	if err != nil {
		return err
	}
	numWithdrawals := len(expectedWithdrawals)

	// Ensure the withdrawals have the same length
	if numWithdrawals != len(payloadWithdrawals) {
		return errors.Wrapf(
			ErrNumWithdrawalsMismatch,
			"withdrawals do not match expected length %d, got %d",
			len(expectedWithdrawals), len(payloadWithdrawals),
		)
	}

	// Compare and process each withdrawal.
	for i, wd := range expectedWithdrawals {
		// Ensure the withdrawals match the local state.
		if !wd.Equals(payloadWithdrawals[i]) {
			return errors.Wrapf(
				ErrNumWithdrawalsMismatch,
				"withdrawals do not match expected %s, got %s",
				spew.Sdump(wd), spew.Sdump(payloadWithdrawals[i]),
			)
		}

		// Then we process the withdrawal.
		if err = st.DecreaseBalance(
			wd.GetValidatorIndex(), wd.GetAmount(),
		); err != nil {
			return err
		}
	}

	// Update the next withdrawal index if this block contained withdrawals
	if numWithdrawals != 0 {
		// Next sweep starts after the latest withdrawal's validator index
		if err = st.SetNextWithdrawalIndex(
			(expectedWithdrawals[numWithdrawals-1].GetIndex() + 1).Unwrap(),
		); err != nil {
			return err
		}
	}

	totalValidators, err := st.GetTotalValidators()
	if err != nil {
		return err
	}

	// Update the next validator index to start the next withdrawal sweep
	//#nosec:G701 // won't overflow in practice.
	if numWithdrawals == int(sp.cs.MaxWithdrawalsPerPayload()) {
		// Next sweep starts after the latest withdrawal's validator index
		nextValidatorIndex =
			(expectedWithdrawals[len(expectedWithdrawals)-1].GetIndex() + 1) %
				math.U64(totalValidators)
	} else {
		// Advance sweep by the max length of the sweep if there was not
		// a full set of withdrawals
		nextValidatorIndex, err = st.GetNextWithdrawalValidatorIndex()
		if err != nil {
			return err
		}
		nextValidatorIndex += math.ValidatorIndex(
			sp.cs.MaxValidatorsPerWithdrawalsSweep())
		nextValidatorIndex %= math.ValidatorIndex(totalValidators)
	}

	return st.SetNextWithdrawalValidatorIndex(nextValidatorIndex)
}<|MERGE_RESOLUTION|>--- conflicted
+++ resolved
@@ -202,13 +202,6 @@
 		math.Gwei(sp.cs.MaxEffectiveBalance()),
 	)
 
-<<<<<<< HEAD
-	// TODO: This is a bug that lives on bArtio. Delete this eventually.
-	if sp.cs.DepositEth1ChainID() == bArtioChainID {
-		// Note in AddValidatorBartio we implicitly increase
-		// the balance from state st. This is unlike AddValidator.
-		return st.AddValidatorBartio(val)
-=======
 	if !sp.processingGenesis {
 		// BeaconKit enforces a cap on the validator set size. If a deposit is made
 		// that would breach the cap, we mark the validator as immediately
@@ -234,12 +227,9 @@
 
 	// TODO: This is a bug that lives on bArtio. Delete this eventually.
 	if sp.cs.DepositEth1ChainID() == bArtioChainID {
+		// Note in AddValidatorBartio we implicitly increase
+		// the balance from state st. This is unlike AddValidator.
 		return st.AddValidatorBartio(val)
-	}
-
-	if err := st.AddValidator(val); err != nil {
-		return err
->>>>>>> 32fbbbc0
 	}
 
 	if err := st.AddValidator(val); err != nil {
