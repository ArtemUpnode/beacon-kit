// SPDX-License-Identifier: BUSL-1.1
//
// Copyright (C) 2024, Berachain Foundation. All rights reserved.
// Use of this software is governed by the Business Source License included
// in the LICENSE file of this repository and at www.mariadb.com/bsl11.
//
// ANY USE OF THE LICENSED WORK IN VIOLATION OF THIS LICENSE WILL AUTOMATICALLY
// TERMINATE YOUR RIGHTS UNDER THIS LICENSE FOR THE CURRENT AND ALL OTHER
// VERSIONS OF THE LICENSED WORK.
//
// THIS LICENSE DOES NOT GRANT YOU ANY RIGHT IN ANY TRADEMARK OR LOGO OF
// LICENSOR OR ITS AFFILIATES (PROVIDED THAT YOU MAY USE A TRADEMARK OR LOGO OF
// LICENSOR AS EXPRESSLY REQUIRED BY THIS LICENSE).
//
// TO THE EXTENT PERMITTED BY APPLICABLE LAW, THE LICENSED WORK IS PROVIDED ON
// AN “AS IS” BASIS. LICENSOR HEREBY DISCLAIMS ALL WARRANTIES AND CONDITIONS,
// EXPRESS OR IMPLIED, INCLUDING (WITHOUT LIMITATION) WARRANTIES OF
// MERCHANTABILITY, FITNESS FOR A PARTICULAR PURPOSE, NON-INFRINGEMENT, AND
// TITLE.

package types

import (
	"time"

	"github.com/berachain/beacon-kit/mod/primitives/pkg/math"
)

// SlotData represents the data to be used to propose a block.
type SlotData[AttestationDataT, SlashingInfoT any] struct {
	// slot is the slot number of the incoming slot.
	slot math.Slot
	// attestationData is the attestation data of the incoming slot.
	attestationData []AttestationDataT
	// slashingInfo is the slashing info of the incoming slot.
	slashingInfo []SlashingInfoT
<<<<<<< HEAD
	// nextPayloadTimestamp is the timestamp proposed by
	// consensus for the next payload to be proposed. It is also
	// used to bound current payload upon validation
	nextPayloadTimestamp math.U64
=======

	*commonConsensusData
>>>>>>> 2c7f4480
}

// New creates a new SlotData instance.
func (b *SlotData[AttestationDataT, SlashingInfoT]) New(
	slot math.Slot,
	attestationData []AttestationDataT,
	slashingInfo []SlashingInfoT,
<<<<<<< HEAD
	nextPayloadTimestamp time.Time,
) *SlotData[AttestationDataT, SlashingInfoT] {
	b = &SlotData[AttestationDataT, SlashingInfoT]{
		slot:                 slot,
		attestationData:      attestationData,
		slashingInfo:         slashingInfo,
		nextPayloadTimestamp: math.U64(nextPayloadTimestamp.Unix()),
=======
	proposerAddress []byte,
	nextPayloadTimestamp time.Time,
) *SlotData[AttestationDataT, SlashingInfoT] {
	b = &SlotData[AttestationDataT, SlashingInfoT]{
		slot:            slot,
		attestationData: attestationData,
		slashingInfo:    slashingInfo,
		commonConsensusData: &commonConsensusData{
			proposerAddress:      proposerAddress,
			nextPayloadTimestamp: math.U64(nextPayloadTimestamp.Unix()),
		},
>>>>>>> 2c7f4480
	}
	return b
}

// GetSlot retrieves the slot of the SlotData.
func (b *SlotData[AttestationDataT, SlashingInfoT]) GetSlot() math.Slot {
	return b.slot
}

// GetAttestationData retrieves the attestation data of the SlotData.
func (b *SlotData[
	AttestationDataT,
	SlashingInfoT,
]) GetAttestationData() []AttestationDataT {
	return b.attestationData
}

// GetSlashingInfo retrieves the slashing info of the SlotData.
func (b *SlotData[
	AttestationDataT,
	SlashingInfoT,
]) GetSlashingInfo() []SlashingInfoT {
	return b.slashingInfo
<<<<<<< HEAD
}

// GetNextPayloadTimestamp retrieves the proposed next payload timestamp.
func (b *SlotData[
	AttestationDataT,
	SlashingInfoT,
]) GetNextPayloadTimestamp() math.U64 {
	return b.nextPayloadTimestamp
=======
>>>>>>> 2c7f4480
}

// SetAttestationData sets the attestation data of the SlotData.
func (b *SlotData[AttestationDataT, SlashingInfoT]) SetAttestationData(
	attestationData []AttestationDataT,
) {
	b.attestationData = attestationData
}

// SetSlashingInfo sets the slashing info of the SlotData.
func (b *SlotData[AttestationDataT, SlashingInfoT]) SetSlashingInfo(
	slashingInfo []SlashingInfoT,
) {
	b.slashingInfo = slashingInfo
}<|MERGE_RESOLUTION|>--- conflicted
+++ resolved
@@ -34,15 +34,8 @@
 	attestationData []AttestationDataT
 	// slashingInfo is the slashing info of the incoming slot.
 	slashingInfo []SlashingInfoT
-<<<<<<< HEAD
-	// nextPayloadTimestamp is the timestamp proposed by
-	// consensus for the next payload to be proposed. It is also
-	// used to bound current payload upon validation
-	nextPayloadTimestamp math.U64
-=======
 
 	*commonConsensusData
->>>>>>> 2c7f4480
 }
 
 // New creates a new SlotData instance.
@@ -50,15 +43,6 @@
 	slot math.Slot,
 	attestationData []AttestationDataT,
 	slashingInfo []SlashingInfoT,
-<<<<<<< HEAD
-	nextPayloadTimestamp time.Time,
-) *SlotData[AttestationDataT, SlashingInfoT] {
-	b = &SlotData[AttestationDataT, SlashingInfoT]{
-		slot:                 slot,
-		attestationData:      attestationData,
-		slashingInfo:         slashingInfo,
-		nextPayloadTimestamp: math.U64(nextPayloadTimestamp.Unix()),
-=======
 	proposerAddress []byte,
 	nextPayloadTimestamp time.Time,
 ) *SlotData[AttestationDataT, SlashingInfoT] {
@@ -70,7 +54,6 @@
 			proposerAddress:      proposerAddress,
 			nextPayloadTimestamp: math.U64(nextPayloadTimestamp.Unix()),
 		},
->>>>>>> 2c7f4480
 	}
 	return b
 }
@@ -94,17 +77,6 @@
 	SlashingInfoT,
 ]) GetSlashingInfo() []SlashingInfoT {
 	return b.slashingInfo
-<<<<<<< HEAD
-}
-
-// GetNextPayloadTimestamp retrieves the proposed next payload timestamp.
-func (b *SlotData[
-	AttestationDataT,
-	SlashingInfoT,
-]) GetNextPayloadTimestamp() math.U64 {
-	return b.nextPayloadTimestamp
-=======
->>>>>>> 2c7f4480
 }
 
 // SetAttestationData sets the attestation data of the SlotData.
