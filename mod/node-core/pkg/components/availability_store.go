// SPDX-License-Identifier: BUSL-1.1
//
// Copyright (C) 2024, Berachain Foundation. All rights reserved.
// Use of this software is governed by the Business Source License included
// in the LICENSE file of this repository and at www.mariadb.com/bsl11.
//
// ANY USE OF THE LICENSED WORK IN VIOLATION OF THIS LICENSE WILL AUTOMATICALLY
// TERMINATE YOUR RIGHTS UNDER THIS LICENSE FOR THE CURRENT AND ALL OTHER
// VERSIONS OF THE LICENSED WORK.
//
// THIS LICENSE DOES NOT GRANT YOU ANY RIGHT IN ANY TRADEMARK OR LOGO OF
// LICENSOR OR ITS AFFILIATES (PROVIDED THAT YOU MAY USE A TRADEMARK OR LOGO OF
// LICENSOR AS EXPRESSLY REQUIRED BY THIS LICENSE).
//
// TO THE EXTENT PERMITTED BY APPLICABLE LAW, THE LICENSED WORK IS PROVIDED ON
// AN “AS IS” BASIS. LICENSOR HEREBY DISCLAIMS ALL WARRANTIES AND CONDITIONS,
// EXPRESS OR IMPLIED, INCLUDING (WITHOUT LIMITATION) WARRANTIES OF
// MERCHANTABILITY, FITNESS FOR A PARTICULAR PURPOSE, NON-INFRINGEMENT, AND
// TITLE.

package components

import (
	"os"

	"cosmossdk.io/depinject"
	"cosmossdk.io/log"
	"github.com/berachain/beacon-kit/mod/async/pkg/event"
	"github.com/berachain/beacon-kit/mod/consensus-types/pkg/types"
	dastore "github.com/berachain/beacon-kit/mod/da/pkg/store"
	"github.com/berachain/beacon-kit/mod/primitives"
	"github.com/berachain/beacon-kit/mod/storage/pkg/filedb"
	"github.com/berachain/beacon-kit/mod/storage/pkg/manager"
	"github.com/berachain/beacon-kit/mod/storage/pkg/pruner"
	"github.com/cosmos/cosmos-sdk/client/flags"
	servertypes "github.com/cosmos/cosmos-sdk/server/types"
	"github.com/spf13/cast"
)

// AvailabilityStoreInput is the input for the ProviderAvailabilityStore
// function for the depinject framework.
type AvailabilityStoreInput struct {
	depinject.In
	AppOpts   servertypes.AppOptions
	ChainSpec primitives.ChainSpec
	Logger    log.Logger
}

// ProvideAvailibilityStore provides the availability store.
func ProvideAvailibilityStore[
	BeaconBlockBodyT types.RawBeaconBlockBody,
](
	in AvailabilityStoreInput,
) (*dastore.Store[BeaconBlockBodyT], error) {
	return dastore.New[BeaconBlockBodyT](
		filedb.NewRangeDB(
			filedb.NewDB(
				filedb.WithRootDirectory(
					cast.ToString(
						in.AppOpts.Get(flags.FlagHome),
					)+"/data/blobs",
				),
				filedb.WithFileExtension("ssz"),
				filedb.WithDirectoryPermissions(os.ModePerm),
				filedb.WithLogger(in.Logger),
			),
		),
		in.Logger.With("service", "beacon-kit.da.store"),
		in.ChainSpec,
	), nil
}

// AvailabilityPrunerInput is the input for the ProviderAvailabilityPruner
// function for the depinject framework.
type AvailabilityPrunerInput struct {
	depinject.In
<<<<<<< HEAD
	AvailabilityStore *dastore.Store[*types.BeaconBlockBody]
	BlockFeed         *event.FeedOf[*feed.Event[*types.BeaconBlock]]
=======
	AvailabilityStore *AvailabilityStore
	BlockFeed         *BlockFeed
>>>>>>> a5defa61
	ChainSpec         primitives.ChainSpec
	Logger            log.Logger
}

// ProvideAvailabilityPruner provides a availability pruner for the depinject
// framework.
func ProvideAvailabilityPruner(
	in AvailabilityPrunerInput,
) pruner.Pruner[*filedb.RangeDB] {
	rangeDB, _ := in.AvailabilityStore.IndexDB.(*filedb.RangeDB)
	// build the availability pruner if IndexDB is available.
	return pruner.NewPruner[
		*BeaconBlock,
		*BlockEvent,
		*filedb.RangeDB,
		event.Subscription,
	](
		in.Logger.With("service", manager.AvailabilityPrunerName),
		rangeDB,
		manager.AvailabilityPrunerName,
		in.BlockFeed,
		dastore.BuildPruneRangeFn[
			*BeaconBlock,
			*BlockEvent,
		](in.ChainSpec),
	)
}<|MERGE_RESOLUTION|>--- conflicted
+++ resolved
@@ -74,13 +74,8 @@
 // function for the depinject framework.
 type AvailabilityPrunerInput struct {
 	depinject.In
-<<<<<<< HEAD
-	AvailabilityStore *dastore.Store[*types.BeaconBlockBody]
-	BlockFeed         *event.FeedOf[*feed.Event[*types.BeaconBlock]]
-=======
 	AvailabilityStore *AvailabilityStore
 	BlockFeed         *BlockFeed
->>>>>>> a5defa61
 	ChainSpec         primitives.ChainSpec
 	Logger            log.Logger
 }
