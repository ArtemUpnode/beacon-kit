// SPDX-License-Identifier: BUSL-1.1
//
// Copyright (C) 2024, Berachain Foundation. All rights reserved.
// Use of this software is governed by the Business Source License included
// in the LICENSE file of this repository and at www.mariadb.com/bsl11.
//
// ANY USE OF THE LICENSED WORK IN VIOLATION OF THIS LICENSE WILL AUTOMATICALLY
// TERMINATE YOUR RIGHTS UNDER THIS LICENSE FOR THE CURRENT AND ALL OTHER
// VERSIONS OF THE LICENSED WORK.
//
// THIS LICENSE DOES NOT GRANT YOU ANY RIGHT IN ANY TRADEMARK OR LOGO OF
// LICENSOR OR ITS AFFILIATES (PROVIDED THAT YOU MAY USE A TRADEMARK OR LOGO OF
// LICENSOR AS EXPRESSLY REQUIRED BY THIS LICENSE).
//
// TO THE EXTENT PERMITTED BY APPLICABLE LAW, THE LICENSED WORK IS PROVIDED ON
// AN “AS IS” BASIS. LICENSOR HEREBY DISCLAIMS ALL WARRANTIES AND CONDITIONS,
// EXPRESS OR IMPLIED, INCLUDING (WITHOUT LIMITATION) WARRANTIES OF
// MERCHANTABILITY, FITNESS FOR A PARTICULAR PURPOSE, NON-INFRINGEMENT, AND
// TITLE.

package components

import (
	"cosmossdk.io/depinject"
	engineprimitives "github.com/berachain/beacon-kit/mod/engine-primitives/pkg/engine-primitives"
	"github.com/berachain/beacon-kit/mod/execution/pkg/client"
	"github.com/berachain/beacon-kit/mod/execution/pkg/deposit"
	"github.com/berachain/beacon-kit/mod/log"
	"github.com/berachain/beacon-kit/mod/node-core/pkg/components/metrics"
	"github.com/berachain/beacon-kit/mod/primitives/pkg/common"
	"github.com/berachain/beacon-kit/mod/primitives/pkg/math"
)

// DepositServiceIn is the input for the deposit service.
type DepositServiceIn[
	BeaconBlockT any,
	DepositContractT any,
	DepositStoreT any,
	ExecutionPayloadT ExecutionPayload[
		ExecutionPayloadT, ExecutionPayloadHeaderT, WithdrawalsT,
	],
	ExecutionPayloadHeaderT ExecutionPayloadHeader[ExecutionPayloadHeaderT],
	LoggerT any,
	WithdrawalT Withdrawal[WithdrawalT],
	WithdrawalsT Withdrawals[WithdrawalT],
] struct {
	depinject.In
	BeaconDepositContract DepositContractT
	ChainSpec             common.ChainSpec
	DepositStore          DepositStoreT
	Dispatcher            Dispatcher
	EngineClient          *client.EngineClient[
		ExecutionPayloadT,
		*engineprimitives.PayloadAttributes[WithdrawalT],
	]
	Logger        LoggerT
	TelemetrySink *metrics.TelemetrySink
}

// ProvideDepositService provides the deposit service to the depinject
// framework.
func ProvideDepositService[
	BeaconBlockT BeaconBlock[
		BeaconBlockT, BeaconBlockBodyT, BeaconBlockHeaderT,
	],
	BeaconBlockBodyT BeaconBlockBody[
		BeaconBlockBodyT, *AttestationData, DepositT,
		*Eth1Data, ExecutionPayloadT, *SlashingInfo,
	],
	BeaconBlockHeaderT any,
	DepositT Deposit[
		DepositT, *ForkData, WithdrawalCredentials,
	],
	DepositContractT deposit.Contract[DepositT],
	DepositStoreT DepositStore[DepositT],
	ExecutionPayloadT ExecutionPayload[
		ExecutionPayloadT, ExecutionPayloadHeaderT, WithdrawalsT,
	],
	ExecutionPayloadHeaderT ExecutionPayloadHeader[ExecutionPayloadHeaderT],
	LoggerT log.AdvancedLogger[LoggerT],
	WithdrawalT Withdrawal[WithdrawalT],
	WithdrawalsT Withdrawals[WithdrawalT],
](
	in DepositServiceIn[
		BeaconBlockT, DepositContractT, DepositStoreT, ExecutionPayloadT,
		ExecutionPayloadHeaderT, LoggerT, WithdrawalT, WithdrawalsT,
	],
) (*deposit.Service[
	BeaconBlockT, BeaconBlockBodyT, DepositT,
	ExecutionPayloadT, WithdrawalCredentials,
], error) {
	// Build the deposit service.
	return deposit.NewService[
<<<<<<< HEAD
		*BeaconBlock,
		*BeaconBlockBody,
		*BlockEvent,
		*Deposit,
		*ExecutionPayload,
		Log,
		WithdrawalCredentials,
=======
		BeaconBlockT,
		BeaconBlockBodyT,
		DepositT,
		ExecutionPayloadT,
>>>>>>> 320256c6
	](
		in.Logger.With("service", "deposit"),
		math.U64(in.ChainSpec.Eth1FollowDistance()),
		in.TelemetrySink,
		in.DepositStore,
		in.BeaconDepositContract,
		in.Dispatcher,
	), nil
}<|MERGE_RESOLUTION|>--- conflicted
+++ resolved
@@ -91,20 +91,10 @@
 ], error) {
 	// Build the deposit service.
 	return deposit.NewService[
-<<<<<<< HEAD
-		*BeaconBlock,
-		*BeaconBlockBody,
-		*BlockEvent,
-		*Deposit,
-		*ExecutionPayload,
-		Log,
-		WithdrawalCredentials,
-=======
 		BeaconBlockT,
 		BeaconBlockBodyT,
 		DepositT,
 		ExecutionPayloadT,
->>>>>>> 320256c6
 	](
 		in.Logger.With("service", "deposit"),
 		math.U64(in.ChainSpec.Eth1FollowDistance()),
