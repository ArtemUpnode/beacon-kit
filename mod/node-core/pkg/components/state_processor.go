--- conflicted
+++ resolved
@@ -33,11 +33,7 @@
 // StateProcessorInput is the input for the state processor for the depinject
 // framework.
 type StateProcessorInput[
-<<<<<<< HEAD
-	LoggerT any,
-=======
 	LoggerT log.AdvancedLogger[LoggerT],
->>>>>>> b23f942a
 	ExecutionPayloadT ExecutionPayload[
 		ExecutionPayloadT, ExecutionPayloadHeaderT, WithdrawalsT,
 	],
@@ -89,14 +85,9 @@
 	WithdrawalT Withdrawal[WithdrawalT],
 ](
 	in StateProcessorInput[
-<<<<<<< HEAD
-		LoggerT, ExecutionPayloadT, ExecutionPayloadHeaderT,
-		DepositT, WithdrawalT, WithdrawalsT,
-=======
 		LoggerT,
 		ExecutionPayloadT, ExecutionPayloadHeaderT,
-		WithdrawalT, WithdrawalsT,
->>>>>>> b23f942a
+		DepositT, WithdrawalT, WithdrawalsT,
 	],
 ) *core.StateProcessor[
 	BeaconBlockT, BeaconBlockBodyT, BeaconBlockHeaderT,
