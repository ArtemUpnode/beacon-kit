// SPDX-License-Identifier: BUSL-1.1
//
// Copyright (C) 2024, Berachain Foundation. All rights reserved.
// Use of this software is governed by the Business Source License included
// in the LICENSE file of this repository and at www.mariadb.com/bsl11.
//
// ANY USE OF THE LICENSED WORK IN VIOLATION OF THIS LICENSE WILL AUTOMATICALLY
// TERMINATE YOUR RIGHTS UNDER THIS LICENSE FOR THE CURRENT AND ALL OTHER
// VERSIONS OF THE LICENSED WORK.
//
// THIS LICENSE DOES NOT GRANT YOU ANY RIGHT IN ANY TRADEMARK OR LOGO OF
// LICENSOR OR ITS AFFILIATES (PROVIDED THAT YOU MAY USE A TRADEMARK OR LOGO OF
// LICENSOR AS EXPRESSLY REQUIRED BY THIS LICENSE).
//
// TO THE EXTENT PERMITTED BY APPLICABLE LAW, THE LICENSED WORK IS PROVIDED ON
// AN “AS IS” BASIS. LICENSOR HEREBY DISCLAIMS ALL WARRANTIES AND CONDITIONS,
// EXPRESS OR IMPLIED, INCLUDING (WITHOUT LIMITATION) WARRANTIES OF
// MERCHANTABILITY, FITNESS FOR A PARTICULAR PURPOSE, NON-INFRINGEMENT, AND
// TITLE.

package components

import (
	"cosmossdk.io/depinject"
	blockstore "github.com/berachain/beacon-kit/mod/beacon/block_store"
	"github.com/berachain/beacon-kit/mod/config"
	"github.com/berachain/beacon-kit/mod/log"
)

// BlockServiceInput is the input for the block service.
type BlockServiceInput[
	LoggerT log.AdvancedLogger[any, LoggerT],
] struct {
	depinject.In

<<<<<<< HEAD
	BlockStore *BlockStore
	Config     *config.Config
	Dispatcher *Dispatcher
	Logger     log.Logger[any]
=======
	BlockBroker *BlockBroker
	BlockStore  *BlockStore
	Config      *config.Config
	Logger      LoggerT
>>>>>>> 3ecaa1f3
}

// ProvideBlockStoreService provides the block service.
func ProvideBlockStoreService[
	LoggerT log.AdvancedLogger[any, LoggerT],
](
	in BlockServiceInput[LoggerT],
) *BlockStoreService {
	return blockstore.NewService(
		in.Config.BlockStoreService,
		in.Logger,
		in.Dispatcher,
		in.BlockStore,
	)
}<|MERGE_RESOLUTION|>--- conflicted
+++ resolved
@@ -33,17 +33,10 @@
 ] struct {
 	depinject.In
 
-<<<<<<< HEAD
 	BlockStore *BlockStore
 	Config     *config.Config
 	Dispatcher *Dispatcher
-	Logger     log.Logger[any]
-=======
-	BlockBroker *BlockBroker
-	BlockStore  *BlockStore
-	Config      *config.Config
-	Logger      LoggerT
->>>>>>> 3ecaa1f3
+	Logger     LoggerT
 }
 
 // ProvideBlockStoreService provides the block service.
