// SPDX-License-Identifier: BUSL-1.1
//
// Copyright (C) 2024, Berachain Foundation. All rights reserved.
// Use of this software is governed by the Business Source License included
// in the LICENSE file of this repository and at www.mariadb.com/bsl11.
//
// ANY USE OF THE LICENSED WORK IN VIOLATION OF THIS LICENSE WILL AUTOMATICALLY
// TERMINATE YOUR RIGHTS UNDER THIS LICENSE FOR THE CURRENT AND ALL OTHER
// VERSIONS OF THE LICENSED WORK.
//
// THIS LICENSE DOES NOT GRANT YOU ANY RIGHT IN ANY TRADEMARK OR LOGO OF
// LICENSOR OR ITS AFFILIATES (PROVIDED THAT YOU MAY USE A TRADEMARK OR LOGO OF
// LICENSOR AS EXPRESSLY REQUIRED BY THIS LICENSE).
//
// TO THE EXTENT PERMITTED BY APPLICABLE LAW, THE LICENSED WORK IS PROVIDED ON
// AN “AS IS” BASIS. LICENSOR HEREBY DISCLAIMS ALL WARRANTIES AND CONDITIONS,
// EXPRESS OR IMPLIED, INCLUDING (WITHOUT LIMITATION) WARRANTIES OF
// MERCHANTABILITY, FITNESS FOR A PARTICULAR PURPOSE, NON-INFRINGEMENT, AND
// TITLE.

package components

import (
	"math/big"

	"cosmossdk.io/depinject"
	"github.com/berachain/beacon-kit/mod/config"
	engineprimitives "github.com/berachain/beacon-kit/mod/engine-primitives/pkg/engine-primitives"
	"github.com/berachain/beacon-kit/mod/execution/pkg/client"
	"github.com/berachain/beacon-kit/mod/execution/pkg/engine"
	"github.com/berachain/beacon-kit/mod/log"
	"github.com/berachain/beacon-kit/mod/node-core/pkg/components/metrics"
	"github.com/berachain/beacon-kit/mod/primitives/pkg/common"
	"github.com/berachain/beacon-kit/mod/primitives/pkg/net/jwt"
)

// EngineClientInputs is the input for the EngineClient.
type EngineClientInputs[
	LoggerT log.AdvancedLogger[any, LoggerT],
] struct {
	depinject.In
	ChainSpec common.ChainSpec
	Config    *config.Config
	// TODO: this feels like a hood way to handle it.
	JWTSecret     *jwt.Secret `optional:"true"`
	Logger        LoggerT
	TelemetrySink *metrics.TelemetrySink
}

// ProvideEngineClient creates a new EngineClient.
func ProvideEngineClient[
	LoggerT log.AdvancedLogger[any, LoggerT],
](
	in EngineClientInputs[LoggerT],
) *EngineClient {
	return client.New[
		*ExecutionPayload,
		*PayloadAttributes,
	](
		in.Config.GetEngine(),
		in.Logger.With("service", "engine.client"),
		in.JWTSecret,
		in.TelemetrySink,
		new(big.Int).SetUint64(in.ChainSpec.DepositEth1ChainID()),
	)
}

// EngineClientInputs is the input for the EngineClient.
type ExecutionEngineInputs[
	LoggerT log.AdvancedLogger[any, LoggerT],
] struct {
	depinject.In
	EngineClient  *EngineClient
<<<<<<< HEAD
	Logger        log.AdvancedLogger[any, sdklog.Logger]
=======
	Logger        LoggerT
	StatusBroker  *StatusBroker
>>>>>>> 3ecaa1f3
	TelemetrySink *metrics.TelemetrySink
}

// ProvideExecutionEngine provides the execution engine to the depinject
// framework.
func ProvideExecutionEngine[
	LoggerT log.AdvancedLogger[any, LoggerT],
](
	in ExecutionEngineInputs[LoggerT],
) *ExecutionEngine {
	return engine.New[
		*ExecutionPayload,
		*PayloadAttributes,
		PayloadID,
		engineprimitives.Withdrawals,
	](
		in.EngineClient,
		in.Logger.With("service", "execution-engine"),
		in.TelemetrySink,
	)
}<|MERGE_RESOLUTION|>--- conflicted
+++ resolved
@@ -71,12 +71,7 @@
 ] struct {
 	depinject.In
 	EngineClient  *EngineClient
-<<<<<<< HEAD
-	Logger        log.AdvancedLogger[any, sdklog.Logger]
-=======
 	Logger        LoggerT
-	StatusBroker  *StatusBroker
->>>>>>> 3ecaa1f3
 	TelemetrySink *metrics.TelemetrySink
 }
 
