--- conflicted
+++ resolved
@@ -47,19 +47,6 @@
 		panic("goleveldb is not supported")
 	}
 
-<<<<<<< HEAD
-	nb.node.SetApplication(app.NewBeaconKitApp(
-		logger, db, traceStore, true,
-		appOpts,
-		nb.depInjectCfg,
-		// nb.chainSpec,
-		append(
-			server.DefaultBaseappOptions(appOpts),
-			func(bApp *baseapp.BaseApp) {
-				bApp.SetParamStore(comet.NewConsensusParamsStore(nb.chainSpec))
-			})...,
-	))
-=======
 	appBuilder := &runtime.AppBuilder{}
 	if err := depinject.Inject(
 		depinject.Configs(
@@ -88,6 +75,5 @@
 						comet.NewConsensusParamsStore(nb.chainSpec))
 				})...,
 		))
->>>>>>> f7fa8549
 	return nb.node
 }