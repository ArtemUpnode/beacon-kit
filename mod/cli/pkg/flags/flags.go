--- conflicted
+++ resolved
@@ -61,18 +61,6 @@
 	LogLevel   = loggerRoot + "log-level"
 	Style      = loggerRoot + "style"
 
-<<<<<<< HEAD
-	// Block Service Config.
-	blockServiceRoot               = beaconKitRoot + "block-service."
-	BlockServiceEnabled            = blockServiceRoot + "enabled"
-	BlockServicePrunerEnabled      = blockServiceRoot + "pruner-enabled"
-	BlockServiceAvailabilityWindow = blockServiceRoot + "availability-window"
-
-	// Node API Config.
-	nodeAPIRoot    = beaconKitRoot + "node-api."
-	NodeAPIEnabled = nodeAPIRoot + "enabled"
-	NodeAPIAddress = nodeAPIRoot + "address"
-=======
 	// Block Store Service Config.
 	blockStoreServiceRoot          = beaconKitRoot + "block-store-service."
 	BlockStoreServiceEnabled       = blockStoreServiceRoot + "enabled"
@@ -80,7 +68,11 @@
 		"pruner-enabled"
 	BlockStoreServiceAvailabilityWindow = blockStoreServiceRoot +
 		"availability-window"
->>>>>>> 2fe7be2b
+
+	// Node API Config.
+	nodeAPIRoot    = beaconKitRoot + "node-api."
+	NodeAPIEnabled = nodeAPIRoot + "enabled"
+	NodeAPIAddress = nodeAPIRoot + "address"
 )
 
 // AddBeaconKitFlags implements servertypes.ModuleInitFlags interface.
