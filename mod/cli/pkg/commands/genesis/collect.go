// SPDX-License-Identifier: BUSL-1.1
//
// Copyright (C) 2024, Berachain Foundation. All rights reserved.
// Use of this software is governed by the Business Source License included
// in the LICENSE file of this repository and at www.mariadb.com/bsl11.
//
// ANY USE OF THE LICENSED WORK IN VIOLATION OF THIS LICENSE WILL AUTOMATICALLY
// TERMINATE YOUR RIGHTS UNDER THIS LICENSE FOR THE CURRENT AND ALL OTHER
// VERSIONS OF THE LICENSED WORK.
//
// THIS LICENSE DOES NOT GRANT YOU ANY RIGHT IN ANY TRADEMARK OR LOGO OF
// LICENSOR OR ITS AFFILIATES (PROVIDED THAT YOU MAY USE A TRADEMARK OR LOGO OF
// LICENSOR AS EXPRESSLY REQUIRED BY THIS LICENSE).
//
// TO THE EXTENT PERMITTED BY APPLICABLE LAW, THE LICENSED WORK IS PROVIDED ON
// AN “AS IS” BASIS. LICENSOR HEREBY DISCLAIMS ALL WARRANTIES AND CONDITIONS,
// EXPRESS OR IMPLIED, INCLUDING (WITHOUT LIMITATION) WARRANTIES OF
// MERCHANTABILITY, FITNESS FOR A PARTICULAR PURPOSE, NON-INFRINGEMENT, AND
// TITLE.

package genesis

import (
	"os"
	"path/filepath"
	"strings"

	"github.com/berachain/beacon-kit/mod/consensus-types/pkg/types"
	"github.com/berachain/beacon-kit/mod/errors"
	"github.com/berachain/beacon-kit/mod/log"
	"github.com/berachain/beacon-kit/mod/primitives/pkg/encoding/json"
	"github.com/cosmos/cosmos-sdk/client"
	"github.com/cosmos/cosmos-sdk/x/genutil"
	genutiltypes "github.com/cosmos/cosmos-sdk/x/genutil/types"
	"github.com/spf13/afero"
	"github.com/spf13/cobra"
)

// CollectGenesisDepositsCmd - return the cobra command to
// collect genesis transactions.
func CollectGenesisDepositsCmd[
	LoggerT log.AdvancedLogger[any, LoggerT],
]() *cobra.Command {
	cmd := &cobra.Command{
		Use:   "collect-premined-deposits",
		Short: "adds a validator to the genesis file",
		RunE: func(cmd *cobra.Command, _ []string) error {
<<<<<<< HEAD
			serverCtx := context.GetServerContextFromCmd[LoggerT](cmd)
			config := serverCtx.Config
=======
			config := client.GetConfigFromCmd(cmd)
>>>>>>> 408cbedc

			appGenesis, err := genutiltypes.AppGenesisFromFile(
				config.GenesisFile(),
			)
			if err != nil {
				return errors.Wrap(err, "failed to read genesis doc from file")
			}

			// create the app state
			appGenesisState, err := genutiltypes.GenesisStateFromAppGenesis(
				appGenesis,
			)
			if err != nil {
				return err
			}

			var deposits []*types.Deposit
			if deposits, err = CollectValidatorJSONFiles(
				filepath.Join(config.RootDir, "config", "premined-deposits"),
				appGenesis,
			); err != nil {
				return errors.Wrap(
					err,
					"failed to collect validator json files",
				)
			}

			genesisInfo := &types.Genesis[
				*types.Deposit,
				*types.ExecutionPayloadHeader,
			]{}

			if err = json.Unmarshal(
				appGenesisState["beacon"], genesisInfo,
			); err != nil {
				return errors.Wrap(err, "failed to unmarshal beacon genesis")
			}

			for i, deposit := range deposits {
				//#nosec:G701 // won't realistically overflow.
				deposit.Index = uint64(i)
				genesisInfo.Deposits = append(genesisInfo.Deposits, deposit)
			}

			appGenesisState["beacon"], err = json.Marshal(genesisInfo)
			if err != nil {
				return errors.Wrap(err, "failed to marshal beacon genesis")
			}

			if appGenesis.AppState, err = json.MarshalIndent(
				appGenesisState, "", "  ",
			); err != nil {
				return err
			}

			return genutil.ExportGenesisFile(appGenesis, config.GenesisFile())
		},
	}

	return cmd
}

// CollectValidatorJSONFiles collects JSON files from the specified directory
// and unmarshals them into a list of Deposit objects.
func CollectValidatorJSONFiles(
	genTxsDir string,
	genesis *genutiltypes.AppGenesis,
) ([]*types.Deposit, error) {
	// prepare a map of all balances in genesis state to then validate
	// against the validators addresses
	var appState map[string]json.RawMessage
	if err := json.Unmarshal(genesis.AppState, &appState); err != nil {
		return nil, err
	}

	// get the list of files in the genTxsDir
	fos, err := os.ReadDir(genTxsDir)
	if err != nil {
		return nil, err
	}

	// prepare the list of validators
	deposits := make([]*types.Deposit, 0)
	for _, fo := range fos {
		if fo.IsDir() {
			continue
		}
		if !strings.HasSuffix(fo.Name(), ".json") {
			continue
		}

		var bz []byte
		bz, err = afero.ReadFile(
			afero.NewOsFs(),
			filepath.Join(genTxsDir, fo.Name()),
		)
		if err != nil {
			return nil, err
		}

		val := &types.Deposit{}
		if err = json.Unmarshal(bz, val); err != nil {
			return nil, err
		}

		deposits = append(deposits, val)
	}

	return deposits, nil
}<|MERGE_RESOLUTION|>--- conflicted
+++ resolved
@@ -45,12 +45,7 @@
 		Use:   "collect-premined-deposits",
 		Short: "adds a validator to the genesis file",
 		RunE: func(cmd *cobra.Command, _ []string) error {
-<<<<<<< HEAD
-			serverCtx := context.GetServerContextFromCmd[LoggerT](cmd)
-			config := serverCtx.Config
-=======
 			config := client.GetConfigFromCmd(cmd)
->>>>>>> 408cbedc
 
 			appGenesis, err := genutiltypes.AppGenesisFromFile(
 				config.GenesisFile(),
