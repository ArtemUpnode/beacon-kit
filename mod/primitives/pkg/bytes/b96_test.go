--- conflicted
+++ resolved
@@ -73,8 +73,6 @@
 		err := data.UnmarshalJSON(jsonData)
 		require.NoError(b, err)
 	}
-<<<<<<< HEAD
-=======
 }
 
 func TestB96SizeSSZ(t *testing.T) {
@@ -132,5 +130,4 @@
 	var b bytes.B96
 	require.Equal(t, types.Composite, b.Type(),
 		"Type should return types.Composite for B96")
->>>>>>> dcccc69b
 }