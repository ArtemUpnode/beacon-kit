--- conflicted
+++ resolved
@@ -71,11 +71,7 @@
 		},
 		BlockRoots:                   make([]primitives.Root, 8),
 		StateRoots:                   make([]primitives.Root, 8),
-<<<<<<< HEAD
-		LatestExecutionPayloadHeader: DefaultGenesisExecutionPayloadHeader(),
-=======
 		LatestExecutionPayloadHeader: defaultExecPayloadHeader,
->>>>>>> a760e02d
 		Eth1Data: &primitives.Eth1Data{
 			DepositRoot:  primitives.Root{},
 			DepositCount: 0,
@@ -93,12 +89,6 @@
 }
 
 // DefaultGenesisExecutionPayloadHeader returns a default ExecutableHeaderDeneb.
-<<<<<<< HEAD
-//
-//nolint:mnd // default values pulled from current eth-genesis.json file.
-func DefaultGenesisExecutionPayloadHeader() *engineprimitives.ExecutionHeaderDeneb {
-	return &engineprimitives.ExecutionHeaderDeneb{
-=======
 func DefaultGenesisExecutionPayloadHeader() (
 	*engineprimitives.ExecutionPayloadHeaderDeneb, error,
 ) {
@@ -127,20 +117,10 @@
 	}
 
 	return &engineprimitives.ExecutionPayloadHeaderDeneb{
->>>>>>> a760e02d
 		ParentHash:   primitives.ExecutionHash{},
 		FeeRecipient: primitives.ExecutionAddress{},
 		StateRoot: primitives.Bytes32(common.Hex2BytesFixed(
 			"0x12965ab9cbe2d2203f61d23636eb7e998f167cb79d02e452f532535641e35bcc",
-<<<<<<< HEAD
-			32,
-		)),
-		ReceiptsRoot: primitives.Bytes32(common.Hex2BytesFixed(
-			"0x56e81f171bcc55a6ff8345e692c0f86e5b48e01b996cadc001622fb5e363b421",
-			32,
-		)),
-		LogsBloom: make([]byte, 256),
-=======
 			constants.RootLength,
 		)),
 		ReceiptsRoot: primitives.Bytes32(common.Hex2BytesFixed(
@@ -148,7 +128,6 @@
 			constants.RootLength,
 		)),
 		LogsBloom: make([]byte, constants.LogsBloomLength),
->>>>>>> a760e02d
 		Random:    primitives.Bytes32{},
 		Number:    0,
 		GasLimit:  math.U64(hexutil.MustDecodeUint64("0x1c9c380")),
@@ -161,19 +140,11 @@
 		BlockHash: common.HexToHash(
 			"0xcfff92cd918a186029a847b59aca4f83d3941df5946b06bca8de0861fc5d0850",
 		),
-<<<<<<< HEAD
-		TransactionsRoot: primitives.Root{}, // TODO: fix
-		WithdrawalsRoot:  primitives.Root{}, // TODO: fix
-		BlobGasUsed:      0,
-		ExcessBlobGas:    0,
-	}
-=======
 		TransactionsRoot: emptyTxsRoot,
 		WithdrawalsRoot:  emptyWithdrawalsRoot,
 		BlobGasUsed:      0,
 		ExcessBlobGas:    0,
 	}, nil
->>>>>>> a760e02d
 }
 
 //go:generate go run github.com/ferranbt/fastssz/sszgen -path deneb.go -objs BeaconState -include ../../types,../../../primitives-engine,../../../primitives,../../../primitives/math,$GETH_PKG_INCLUDE/common,$GETH_PKG_INCLUDE/common/hexutil -output deneb.ssz.go
@@ -192,15 +163,9 @@
 	StateRoots        []primitives.Root             `json:"stateRoots"        ssz-size:"?,32" ssz-max:"8192"`
 
 	// Eth1
-<<<<<<< HEAD
-	Eth1Data                     *primitives.Eth1Data                   `json:"eth1Data"`
-	Eth1DepositIndex             uint64                                 `json:"eth1DepositIndex"`
-	LatestExecutionPayloadHeader *engineprimitives.ExecutionHeaderDeneb `json:"latestExecutionPayloadHeader"`
-=======
 	Eth1Data                     *primitives.Eth1Data                          `json:"eth1Data"`
 	Eth1DepositIndex             uint64                                        `json:"eth1DepositIndex"`
 	LatestExecutionPayloadHeader *engineprimitives.ExecutionPayloadHeaderDeneb `json:"latestExecutionPayloadHeader"`
->>>>>>> a760e02d
 
 	// Registry
 	Validators []*primitives.Validator `json:"validators" ssz-max:"1099511627776"`
