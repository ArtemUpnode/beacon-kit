// SPDX-License-Identifier: MIT
//
// Copyright (c) 2024 Berachain Foundation
//
// Permission is hereby granted, free of charge, to any person
// obtaining a copy of this software and associated documentation
// files (the "Software"), to deal in the Software without
// restriction, including without limitation the rights to use,
// copy, modify, merge, publish, distribute, sublicense, and/or sell
// copies of the Software, and to permit persons to whom the
// Software is furnished to do so, subject to the following
// conditions:
//
// The above copyright notice and this permission notice shall be
// included in all copies or substantial portions of the Software.
//
// THE SOFTWARE IS PROVIDED "AS IS", WITHOUT WARRANTY OF ANY KIND,
// EXPRESS OR IMPLIED, INCLUDING BUT NOT LIMITED TO THE WARRANTIES
// OF MERCHANTABILITY, FITNESS FOR A PARTICULAR PURPOSE AND
// NONINFRINGEMENT. IN NO EVENT SHALL THE AUTHORS OR COPYRIGHT
// HOLDERS BE LIABLE FOR ANY CLAIM, DAMAGES OR OTHER LIABILITY,
// WHETHER IN AN ACTION OF CONTRACT, TORT OR OTHERWISE, ARISING
// FROM, OUT OF OR IN CONNECTION WITH THE SOFTWARE OR THE USE OR
// OTHER DEALINGS IN THE SOFTWARE.

package abci

import (
	"github.com/berachain/beacon-kit/mod/consensus-types/pkg/types"
	"github.com/berachain/beacon-kit/mod/p2p"
	"github.com/berachain/beacon-kit/mod/primitives"
	"github.com/berachain/beacon-kit/mod/primitives/pkg/math"
	"github.com/berachain/beacon-kit/mod/primitives/pkg/ssz"
	"github.com/berachain/beacon-kit/mod/runtime/pkg/encoding"
	rp2p "github.com/berachain/beacon-kit/mod/runtime/pkg/p2p"
	"github.com/berachain/beacon-kit/mod/state-transition/pkg/core/state"
	cmtabci "github.com/cometbft/cometbft/abci/types"
	sdk "github.com/cosmos/cosmos-sdk/types"
	"golang.org/x/sync/errgroup"
)

// Handler is a struct that encapsulates the necessary components to handle
// the proposal processes.
type Handler[BlobsSidecarsT ssz.Marshallable] struct {
	// chainSpec is the chain specification.
	chainSpec primitives.ChainSpec

<<<<<<< HEAD
	// builder separates the block building logic from the handler.
=======
	// builderService is the service responsible for building beacon blocks.
>>>>>>> 8698c6c5
	builderService BuilderService[
		types.BeaconBlock,
		state.BeaconState,
		BlobsSidecarsT,
	]

	// chainService represents the blockchain service.
	chainService BlockchainService[BlobsSidecarsT]

	// TODO: we will eventually gossip the blobs separately from
	// CometBFT, but for now, these are no-op gossipers.
	blobGossiper p2p.Publisher[
		BlobsSidecarsT,
		[]byte,
	]

	beaconBlockGossiper p2p.PublisherReceiver[
		types.BeaconBlock,
		[]byte,
		encoding.ABCIRequest,
		types.BeaconBlock,
	]

	// TODO: this is really hacky here.
	LatestBeaconBlock types.BeaconBlock
	LatestSidecars    BlobsSidecarsT
}

// NewHandler creates a new instance of the Handler struct.
func NewHandler[BlobsSidecarsT ssz.Marshallable](
	chainSpec primitives.ChainSpec,
	builderService BuilderService[
		types.BeaconBlock, state.BeaconState, BlobsSidecarsT],
	chainService BlockchainService[BlobsSidecarsT],
) *Handler[BlobsSidecarsT] {
	// This is just for nilaway, TODO: remove later.
	if chainService == nil {
		panic("chain service is nil")
	}

	return &Handler[BlobsSidecarsT]{
		chainSpec:      chainSpec,
		builderService: builderService,
		chainService:   chainService,
		// TODO: we will eventually gossipt the blobs separately from
		// CometBFT.
		blobGossiper: rp2p.NoopGossipHandler[
			BlobsSidecarsT, []byte,
		]{},
		beaconBlockGossiper: rp2p.
			NewNoopBlockGossipHandler[encoding.ABCIRequest](
			chainSpec,
		),
	}
}

// PrepareProposalHandler is a wrapper around the prepare proposal handler
// that injects the beacon block into the proposal.
func (h *Handler[BlobsSidecarsT]) PrepareProposalHandler(
	ctx sdk.Context, req *cmtabci.PrepareProposalRequest,
) (*cmtabci.PrepareProposalResponse, error) {
	logger := ctx.Logger().With("service", "prepare-proposal")

	// Get the best block and blobs.
	blk, blobs, err := h.builderService.RequestBestBlock(
		ctx, math.Slot(req.GetHeight()))
	if err != nil || blk == nil || blk.IsNil() {
		logger.Error("failed to build block", "error", err, "block", blk)
		return &cmtabci.PrepareProposalResponse{}, err
	}

	// "Publish" the blobs and the beacon block.
	var sidecarsBz, beaconBlockBz []byte
	g, gCtx := errgroup.WithContext(ctx)
	g.Go(func() error {
		var localErr error
		sidecarsBz, localErr = h.blobGossiper.Publish(gCtx, blobs)
		if localErr != nil {
			logger.Error("failed to publish blobs", "error", err)
		}
		return err
	})

	g.Go(func() error {
		var localErr error
		beaconBlockBz, localErr = h.beaconBlockGossiper.Publish(gCtx, blk)
		if localErr != nil {
			logger.Error("failed to publish beacon block", "error", err)
		}
		return err
	})

	return &cmtabci.PrepareProposalResponse{
		Txs: [][]byte{beaconBlockBz, sidecarsBz},
	}, g.Wait()
}

// ProcessProposalHandler is a wrapper around the process proposal handler
// that extracts the beacon block from the proposal and processes it.
func (h *Handler[BlobsSidecarsT]) ProcessProposalHandler(
	ctx sdk.Context, req *cmtabci.ProcessProposalRequest,
) (*cmtabci.ProcessProposalResponse, error) {
	var (
		logger = ctx.Logger().With("service", "process-proposal")
		blk    types.BeaconBlock
		err    error
	)

	if blk, err = h.beaconBlockGossiper.Request(ctx, req); err != nil {
		logger.Error(
			"failed to retrieve beacon block from request",
			"error",
			err,
		)
		return &cmtabci.ProcessProposalResponse{
			Status: cmtabci.PROCESS_PROPOSAL_STATUS_REJECT,
		}, err
	}

	// TODO: we need to verify the blobs are in the proposal as well to prevent
	// FinalizeBlock from failing? Or can blobs be lazy? reee?

	if _, err = h.chainService.ProcessBeaconBlock(
		ctx, blk,
	); err != nil {
		return &cmtabci.ProcessProposalResponse{
			Status: cmtabci.PROCESS_PROPOSAL_STATUS_REJECT,
		}, err
	}

	return &cmtabci.ProcessProposalResponse{
		Status: cmtabci.PROCESS_PROPOSAL_STATUS_ACCEPT,
	}, nil
}<|MERGE_RESOLUTION|>--- conflicted
+++ resolved
@@ -45,11 +45,7 @@
 	// chainSpec is the chain specification.
 	chainSpec primitives.ChainSpec
 
-<<<<<<< HEAD
-	// builder separates the block building logic from the handler.
-=======
 	// builderService is the service responsible for building beacon blocks.
->>>>>>> 8698c6c5
 	builderService BuilderService[
 		types.BeaconBlock,
 		state.BeaconState,
