// SPDX-License-Identifier: MIT
//
// Copyright (c) 2024 Berachain Foundation
//
// Permission is hereby granted, free of charge, to any person
// obtaining a copy of this software and associated documentation
// files (the "Software"), to deal in the Software without
// restriction, including without limitation the rights to use,
// copy, modify, merge, publish, distribute, sublicense, and/or sell
// copies of the Software, and to permit persons to whom the
// Software is furnished to do so, subject to the following
// conditions:
//
// The above copyright notice and this permission notice shall be
// included in all copies or substantial portions of the Software.
//
// THE SOFTWARE IS PROVIDED "AS IS", WITHOUT WARRANTY OF ANY KIND,
// EXPRESS OR IMPLIED, INCLUDING BUT NOT LIMITED TO THE WARRANTIES
// OF MERCHANTABILITY, FITNESS FOR A PARTICULAR PURPOSE AND
// NONINFRINGEMENT. IN NO EVENT SHALL THE AUTHORS OR COPYRIGHT
// HOLDERS BE LIABLE FOR ANY CLAIM, DAMAGES OR OTHER LIABILITY,
// WHETHER IN AN ACTION OF CONTRACT, TORT OR OTHERWISE, ARISING
// FROM, OUT OF OR IN CONNECTION WITH THE SOFTWARE OR THE USE OR
// OTHER DEALINGS IN THE SOFTWARE.

package abci

import (
	"github.com/berachain/beacon-kit/mod/primitives/pkg/math"
	"github.com/berachain/beacon-kit/mod/runtime/pkg/encoding"
	cometabci "github.com/cometbft/cometbft/abci/types"
	sdk "github.com/cosmos/cosmos-sdk/types"
)

// FinalizeBlock is called by the base app before the block is finalized. It
// is responsible for aggregating oracle data from each validator and writing
// the oracle data to the store.
func (h *Handler[BlobsSidecarsT]) FinalizeBlock(
	_ sdk.Context, req *cometabci.FinalizeBlockRequest,
) error {
	blk, blobs, err := encoding.
		ExtractBlobsAndBlockFromRequest[BlobsSidecarsT](req,
		BeaconBlockTxIndex,
		BlobSidecarsTxIndex,
		h.chainSpec.ActiveForkVersionForSlot(
			math.Slot(req.Height),
		))
	if err != nil {
		return err
	}

<<<<<<< HEAD
	// Update the latest beacon block and sidecars, to be utilized
	// in EndBlock.
	h.LatestBeaconBlock = blk
	h.LatestSidecars = blobSideCars
	return nil
=======
	// Processing the incoming beacon block and blobs.
	return h.chainService.ProcessStateTransition(ctx, blk, blobs)
>>>>>>> 0fa21cdb
}<|MERGE_RESOLUTION|>--- conflicted
+++ resolved
@@ -36,7 +36,7 @@
 // is responsible for aggregating oracle data from each validator and writing
 // the oracle data to the store.
 func (h *Handler[BlobsSidecarsT]) FinalizeBlock(
-	_ sdk.Context, req *cometabci.FinalizeBlockRequest,
+	ctx sdk.Context, req *cometabci.FinalizeBlockRequest,
 ) error {
 	blk, blobs, err := encoding.
 		ExtractBlobsAndBlockFromRequest[BlobsSidecarsT](req,
@@ -49,14 +49,9 @@
 		return err
 	}
 
-<<<<<<< HEAD
 	// Update the latest beacon block and sidecars, to be utilized
 	// in EndBlock.
 	h.LatestBeaconBlock = blk
-	h.LatestSidecars = blobSideCars
+	h.LatestSidecars = blobs
 	return nil
-=======
-	// Processing the incoming beacon block and blobs.
-	return h.chainService.ProcessStateTransition(ctx, blk, blobs)
->>>>>>> 0fa21cdb
 }