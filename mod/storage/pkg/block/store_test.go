// SPDX-License-Identifier: BUSL-1.1
//
// Copyright (C) 2024, Berachain Foundation. All rights reserved.
// Use of this software is governed by the Business Source License included
// in the LICENSE file of this repository and at www.mariadb.com/bsl11.
//
// ANY USE OF THE LICENSED WORK IN VIOLATION OF THIS LICENSE WILL AUTOMATICALLY
// TERMINATE YOUR RIGHTS UNDER THIS LICENSE FOR THE CURRENT AND ALL OTHER
// VERSIONS OF THE LICENSED WORK.
//
// THIS LICENSE DOES NOT GRANT YOU ANY RIGHT IN ANY TRADEMARK OR LOGO OF
// LICENSOR OR ITS AFFILIATES (PROVIDED THAT YOU MAY USE A TRADEMARK OR LOGO OF
// LICENSOR AS EXPRESSLY REQUIRED BY THIS LICENSE).
//
// TO THE EXTENT PERMITTED BY APPLICABLE LAW, THE LICENSED WORK IS PROVIDED ON
// AN “AS IS” BASIS. LICENSOR HEREBY DISCLAIMS ALL WARRANTIES AND CONDITIONS,
// EXPRESS OR IMPLIED, INCLUDING (WITHOUT LIMITATION) WARRANTIES OF
// MERCHANTABILITY, FITNESS FOR A PARTICULAR PURPOSE, NON-INFRINGEMENT, AND
// TITLE.

package block_test

import (
	"testing"

	"github.com/berachain/beacon-kit/mod/log/pkg/noop"
	"github.com/berachain/beacon-kit/mod/primitives/pkg/common"
	"github.com/berachain/beacon-kit/mod/primitives/pkg/math"
	"github.com/berachain/beacon-kit/mod/storage/pkg/block"
	"github.com/berachain/beacon-kit/mod/storage/pkg/errors"
	"github.com/stretchr/testify/require"
)

type MockBeaconBlock struct {
	slot math.Slot
}

func (m MockBeaconBlock) GetSlot() math.Slot {
	return m.slot
}

func (m MockBeaconBlock) HashTreeRoot() common.Root {
	return common.Root{byte(m.slot)}
}

func (m MockBeaconBlock) GetTimestamp() math.U64 {
	return m.slot
}

func (m MockBeaconBlock) GetStateRoot() common.Root {
	return common.Root{byte(m.slot)}
}

func TestBlockStore(t *testing.T) {
	blockStore := block.NewStore[*MockBeaconBlock](noop.NewLogger[any](), 5)

	var (
		slot math.Slot
		err  error
	)

	// Set 7 blocks.
	// The latest block is 7 and should hold the last 5 blocks in the window.
	for i := 1; i <= 7; i++ {
		err = blockStore.Set(&MockBeaconBlock{slot: math.Slot(i)})
		require.NoError(t, err)
	}

	// Get the slots by roots & timestamps.
	for i := math.Slot(3); i <= 7; i++ {
		slot, err = blockStore.GetSlotByBlockRoot([32]byte{byte(i)})
		require.NoError(t, err)
		require.Equal(t, i, slot)

		slot, err = blockStore.GetParentSlotByTimestamp(i)
		require.NoError(t, err)
		require.Equal(t, i-1, slot)

		slot, err = blockStore.GetSlotByStateRoot([32]byte{byte(i)})
		require.NoError(t, err)
		require.Equal(t, i, slot)
	}

	// Try getting a slot that doesn't exist.
<<<<<<< HEAD
	_, err = blockStore.GetSlotByBlockRoot(common.Root{byte(8)})
	require.ErrorIs(t, err, errors.ErrNotFound)
	_, err = blockStore.GetSlotByExecutionNumber(2)
	require.ErrorIs(t, err, errors.ErrNotFound)
	_, err = blockStore.GetSlotByStateRoot(common.Root{byte(8)})
	require.ErrorIs(t, err, errors.ErrNotFound)
=======
	_, err = blockStore.GetSlotByBlockRoot([32]byte{byte(8)})
	require.ErrorContains(t, err, "not found")
	_, err = blockStore.GetParentSlotByTimestamp(2)
	require.ErrorContains(t, err, "not found")
>>>>>>> 82afcb2d
}<|MERGE_RESOLUTION|>--- conflicted
+++ resolved
@@ -82,17 +82,10 @@
 	}
 
 	// Try getting a slot that doesn't exist.
-<<<<<<< HEAD
 	_, err = blockStore.GetSlotByBlockRoot(common.Root{byte(8)})
 	require.ErrorIs(t, err, errors.ErrNotFound)
-	_, err = blockStore.GetSlotByExecutionNumber(2)
+	_, err = blockStore.GetParentSlotByTimestamp(2)
 	require.ErrorIs(t, err, errors.ErrNotFound)
 	_, err = blockStore.GetSlotByStateRoot(common.Root{byte(8)})
 	require.ErrorIs(t, err, errors.ErrNotFound)
-=======
-	_, err = blockStore.GetSlotByBlockRoot([32]byte{byte(8)})
-	require.ErrorContains(t, err, "not found")
-	_, err = blockStore.GetParentSlotByTimestamp(2)
-	require.ErrorContains(t, err, "not found")
->>>>>>> 82afcb2d
 }