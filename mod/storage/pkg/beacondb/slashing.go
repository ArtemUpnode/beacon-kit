--- conflicted
+++ resolved
@@ -21,6 +21,7 @@
 package beacondb
 
 import (
+	stderrors "errors"
 	"fmt"
 
 	"github.com/berachain/beacon-kit/mod/primitives/pkg/math"
@@ -40,16 +41,11 @@
 			err,
 		)
 	}
-<<<<<<< HEAD
-
-	for iter.Valid() {
-=======
 	defer func() {
-		err = errors.Join(err, iter.Close())
+		err = stderrors.Join(err, iter.Close())
 	}()
 
 	for ; iter.Valid(); iter.Next() {
->>>>>>> 82afcb2d
 		var slashing uint64
 		slashing, err = iter.Value()
 		if err != nil {
