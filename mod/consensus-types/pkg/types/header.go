--- conflicted
+++ resolved
@@ -46,11 +46,7 @@
 	// ProposerIndex is the index of the validator who proposed the block.
 	ProposerIndex math.ValidatorIndex `json:"proposer_index"`
 	// ParentBlockRoot is the hash of the parent block
-<<<<<<< HEAD
-	ParentBlockRoot common.Root `json:"parent_root"`
-=======
 	ParentBlockRoot common.Root `json:"parent_block_root"`
->>>>>>> 61a4afa4
 	// StateRoot is the hash of the state at the block.
 	StateRoot common.Root `json:"state_root"`
 	// BodyRoot is the root of the block body.
