// Code generated by mockery v2.43.2. DO NOT EDIT.

package mocks

import (
	bytes "github.com/berachain/beacon-kit/mod/primitives/pkg/bytes"
	common "github.com/ethereum/go-ethereum/common"

	eip4844 "github.com/berachain/beacon-kit/mod/primitives/pkg/eip4844"

	mock "github.com/stretchr/testify/mock"

	v2 "github.com/berachain/beacon-kit/mod/consensus-types/pkg/types/v2"
)

// ReadOnlyBeaconBlockBody is an autogenerated mock type for the ReadOnlyBeaconBlockBody type
type ReadOnlyBeaconBlockBody struct {
	mock.Mock
}

type ReadOnlyBeaconBlockBody_Expecter struct {
	mock *mock.Mock
}

func (_m *ReadOnlyBeaconBlockBody) EXPECT() *ReadOnlyBeaconBlockBody_Expecter {
	return &ReadOnlyBeaconBlockBody_Expecter{mock: &_m.Mock}
}

// GetBlobKzgCommitments provides a mock function with given fields:
func (_m *ReadOnlyBeaconBlockBody) GetBlobKzgCommitments() eip4844.KZGCommitments[common.Hash] {
	ret := _m.Called()

	if len(ret) == 0 {
		panic("no return value specified for GetBlobKzgCommitments")
	}

	var r0 eip4844.KZGCommitments[common.Hash]
	if rf, ok := ret.Get(0).(func() eip4844.KZGCommitments[common.Hash]); ok {
		r0 = rf()
	} else {
		if ret.Get(0) != nil {
			r0 = ret.Get(0).(eip4844.KZGCommitments[common.Hash])
		}
	}

	return r0
}

// ReadOnlyBeaconBlockBody_GetBlobKzgCommitments_Call is a *mock.Call that shadows Run/Return methods with type explicit version for method 'GetBlobKzgCommitments'
type ReadOnlyBeaconBlockBody_GetBlobKzgCommitments_Call struct {
	*mock.Call
}

// GetBlobKzgCommitments is a helper method to define mock.On call
func (_e *ReadOnlyBeaconBlockBody_Expecter) GetBlobKzgCommitments() *ReadOnlyBeaconBlockBody_GetBlobKzgCommitments_Call {
	return &ReadOnlyBeaconBlockBody_GetBlobKzgCommitments_Call{Call: _e.mock.On("GetBlobKzgCommitments")}
}

func (_c *ReadOnlyBeaconBlockBody_GetBlobKzgCommitments_Call) Run(run func()) *ReadOnlyBeaconBlockBody_GetBlobKzgCommitments_Call {
	_c.Call.Run(func(args mock.Arguments) {
		run()
	})
	return _c
}

func (_c *ReadOnlyBeaconBlockBody_GetBlobKzgCommitments_Call) Return(_a0 eip4844.KZGCommitments[common.Hash]) *ReadOnlyBeaconBlockBody_GetBlobKzgCommitments_Call {
	_c.Call.Return(_a0)
	return _c
}

func (_c *ReadOnlyBeaconBlockBody_GetBlobKzgCommitments_Call) RunAndReturn(run func() eip4844.KZGCommitments[common.Hash]) *ReadOnlyBeaconBlockBody_GetBlobKzgCommitments_Call {
	_c.Call.Return(run)
	return _c
}

// GetDeposits provides a mock function with given fields:
func (_m *ReadOnlyBeaconBlockBody) GetDeposits() []*v2.Deposit {
	ret := _m.Called()

	if len(ret) == 0 {
		panic("no return value specified for GetDeposits")
	}

	var r0 []*v2.Deposit
	if rf, ok := ret.Get(0).(func() []*v2.Deposit); ok {
		r0 = rf()
	} else {
		if ret.Get(0) != nil {
			r0 = ret.Get(0).([]*v2.Deposit)
		}
	}

	return r0
}

// ReadOnlyBeaconBlockBody_GetDeposits_Call is a *mock.Call that shadows Run/Return methods with type explicit version for method 'GetDeposits'
type ReadOnlyBeaconBlockBody_GetDeposits_Call struct {
	*mock.Call
}

// GetDeposits is a helper method to define mock.On call
func (_e *ReadOnlyBeaconBlockBody_Expecter) GetDeposits() *ReadOnlyBeaconBlockBody_GetDeposits_Call {
	return &ReadOnlyBeaconBlockBody_GetDeposits_Call{Call: _e.mock.On("GetDeposits")}
}

func (_c *ReadOnlyBeaconBlockBody_GetDeposits_Call) Run(run func()) *ReadOnlyBeaconBlockBody_GetDeposits_Call {
	_c.Call.Run(func(args mock.Arguments) {
		run()
	})
	return _c
}

func (_c *ReadOnlyBeaconBlockBody_GetDeposits_Call) Return(_a0 []*v2.Deposit) *ReadOnlyBeaconBlockBody_GetDeposits_Call {
	_c.Call.Return(_a0)
	return _c
}

func (_c *ReadOnlyBeaconBlockBody_GetDeposits_Call) RunAndReturn(run func() []*v2.Deposit) *ReadOnlyBeaconBlockBody_GetDeposits_Call {
	_c.Call.Return(run)
	return _c
}

// GetEth1Data provides a mock function with given fields:
func (_m *ReadOnlyBeaconBlockBody) GetEth1Data() *v2.Eth1Data {
	ret := _m.Called()

	if len(ret) == 0 {
		panic("no return value specified for GetEth1Data")
	}

	var r0 *v2.Eth1Data
	if rf, ok := ret.Get(0).(func() *v2.Eth1Data); ok {
		r0 = rf()
	} else {
		if ret.Get(0) != nil {
			r0 = ret.Get(0).(*v2.Eth1Data)
		}
	}

	return r0
}

// ReadOnlyBeaconBlockBody_GetEth1Data_Call is a *mock.Call that shadows Run/Return methods with type explicit version for method 'GetEth1Data'
type ReadOnlyBeaconBlockBody_GetEth1Data_Call struct {
	*mock.Call
}

// GetEth1Data is a helper method to define mock.On call
func (_e *ReadOnlyBeaconBlockBody_Expecter) GetEth1Data() *ReadOnlyBeaconBlockBody_GetEth1Data_Call {
	return &ReadOnlyBeaconBlockBody_GetEth1Data_Call{Call: _e.mock.On("GetEth1Data")}
}

func (_c *ReadOnlyBeaconBlockBody_GetEth1Data_Call) Run(run func()) *ReadOnlyBeaconBlockBody_GetEth1Data_Call {
	_c.Call.Run(func(args mock.Arguments) {
		run()
	})
	return _c
}

func (_c *ReadOnlyBeaconBlockBody_GetEth1Data_Call) Return(_a0 *v2.Eth1Data) *ReadOnlyBeaconBlockBody_GetEth1Data_Call {
	_c.Call.Return(_a0)
	return _c
}

func (_c *ReadOnlyBeaconBlockBody_GetEth1Data_Call) RunAndReturn(run func() *v2.Eth1Data) *ReadOnlyBeaconBlockBody_GetEth1Data_Call {
	_c.Call.Return(run)
	return _c
}

// GetExecutionPayload provides a mock function with given fields:
func (_m *ReadOnlyBeaconBlockBody) GetExecutionPayload() *v2.ExecutionPayload {
	ret := _m.Called()

	if len(ret) == 0 {
		panic("no return value specified for GetExecutionPayload")
	}

	var r0 *v2.ExecutionPayload
	if rf, ok := ret.Get(0).(func() *v2.ExecutionPayload); ok {
		r0 = rf()
	} else {
		if ret.Get(0) != nil {
			r0 = ret.Get(0).(*v2.ExecutionPayload)
		}
	}

	return r0
}

// ReadOnlyBeaconBlockBody_GetExecutionPayload_Call is a *mock.Call that shadows Run/Return methods with type explicit version for method 'GetExecutionPayload'
type ReadOnlyBeaconBlockBody_GetExecutionPayload_Call struct {
	*mock.Call
}

// GetExecutionPayload is a helper method to define mock.On call
func (_e *ReadOnlyBeaconBlockBody_Expecter) GetExecutionPayload() *ReadOnlyBeaconBlockBody_GetExecutionPayload_Call {
	return &ReadOnlyBeaconBlockBody_GetExecutionPayload_Call{Call: _e.mock.On("GetExecutionPayload")}
}

func (_c *ReadOnlyBeaconBlockBody_GetExecutionPayload_Call) Run(run func()) *ReadOnlyBeaconBlockBody_GetExecutionPayload_Call {
	_c.Call.Run(func(args mock.Arguments) {
		run()
	})
	return _c
}

func (_c *ReadOnlyBeaconBlockBody_GetExecutionPayload_Call) Return(_a0 *v2.ExecutionPayload) *ReadOnlyBeaconBlockBody_GetExecutionPayload_Call {
	_c.Call.Return(_a0)
	return _c
}

func (_c *ReadOnlyBeaconBlockBody_GetExecutionPayload_Call) RunAndReturn(run func() *v2.ExecutionPayload) *ReadOnlyBeaconBlockBody_GetExecutionPayload_Call {
	_c.Call.Return(run)
	return _c
}

// GetGraffiti provides a mock function with given fields:
func (_m *ReadOnlyBeaconBlockBody) GetGraffiti() bytes.B32 {
	ret := _m.Called()

	if len(ret) == 0 {
		panic("no return value specified for GetGraffiti")
	}

	var r0 bytes.B32
	if rf, ok := ret.Get(0).(func() bytes.B32); ok {
		r0 = rf()
	} else {
		if ret.Get(0) != nil {
			r0 = ret.Get(0).(bytes.B32)
		}
	}

	return r0
}

// ReadOnlyBeaconBlockBody_GetGraffiti_Call is a *mock.Call that shadows Run/Return methods with type explicit version for method 'GetGraffiti'
type ReadOnlyBeaconBlockBody_GetGraffiti_Call struct {
	*mock.Call
}

// GetGraffiti is a helper method to define mock.On call
func (_e *ReadOnlyBeaconBlockBody_Expecter) GetGraffiti() *ReadOnlyBeaconBlockBody_GetGraffiti_Call {
	return &ReadOnlyBeaconBlockBody_GetGraffiti_Call{Call: _e.mock.On("GetGraffiti")}
}

func (_c *ReadOnlyBeaconBlockBody_GetGraffiti_Call) Run(run func()) *ReadOnlyBeaconBlockBody_GetGraffiti_Call {
	_c.Call.Run(func(args mock.Arguments) {
		run()
	})
	return _c
}

func (_c *ReadOnlyBeaconBlockBody_GetGraffiti_Call) Return(_a0 bytes.B32) *ReadOnlyBeaconBlockBody_GetGraffiti_Call {
	_c.Call.Return(_a0)
	return _c
}

func (_c *ReadOnlyBeaconBlockBody_GetGraffiti_Call) RunAndReturn(run func() bytes.B32) *ReadOnlyBeaconBlockBody_GetGraffiti_Call {
	_c.Call.Return(run)
	return _c
}

// GetRandaoReveal provides a mock function with given fields:
func (_m *ReadOnlyBeaconBlockBody) GetRandaoReveal() bytes.B96 {
	ret := _m.Called()

	if len(ret) == 0 {
		panic("no return value specified for GetRandaoReveal")
	}

	var r0 bytes.B96
	if rf, ok := ret.Get(0).(func() bytes.B96); ok {
		r0 = rf()
	} else {
		if ret.Get(0) != nil {
			r0 = ret.Get(0).(bytes.B96)
		}
	}

	return r0
}

// ReadOnlyBeaconBlockBody_GetRandaoReveal_Call is a *mock.Call that shadows Run/Return methods with type explicit version for method 'GetRandaoReveal'
type ReadOnlyBeaconBlockBody_GetRandaoReveal_Call struct {
	*mock.Call
}

// GetRandaoReveal is a helper method to define mock.On call
func (_e *ReadOnlyBeaconBlockBody_Expecter) GetRandaoReveal() *ReadOnlyBeaconBlockBody_GetRandaoReveal_Call {
	return &ReadOnlyBeaconBlockBody_GetRandaoReveal_Call{Call: _e.mock.On("GetRandaoReveal")}
}

func (_c *ReadOnlyBeaconBlockBody_GetRandaoReveal_Call) Run(run func()) *ReadOnlyBeaconBlockBody_GetRandaoReveal_Call {
	_c.Call.Run(func(args mock.Arguments) {
		run()
	})
	return _c
}

func (_c *ReadOnlyBeaconBlockBody_GetRandaoReveal_Call) Return(_a0 bytes.B96) *ReadOnlyBeaconBlockBody_GetRandaoReveal_Call {
	_c.Call.Return(_a0)
	return _c
}

func (_c *ReadOnlyBeaconBlockBody_GetRandaoReveal_Call) RunAndReturn(run func() bytes.B96) *ReadOnlyBeaconBlockBody_GetRandaoReveal_Call {
	_c.Call.Return(run)
	return _c
}

// GetTopLevelRoots provides a mock function with given fields:
func (_m *ReadOnlyBeaconBlockBody) GetTopLevelRoots() ([][32]byte, error) {
	ret := _m.Called()

	if len(ret) == 0 {
		panic("no return value specified for GetTopLevelRoots")
	}

	var r0 [][32]byte
	var r1 error
	if rf, ok := ret.Get(0).(func() ([][32]byte, error)); ok {
		return rf()
	}
	if rf, ok := ret.Get(0).(func() [][32]byte); ok {
		r0 = rf()
	} else {
		if ret.Get(0) != nil {
			r0 = ret.Get(0).([][32]byte)
		}
	}

	if rf, ok := ret.Get(1).(func() error); ok {
		r1 = rf()
	} else {
		r1 = ret.Error(1)
	}

	return r0, r1
}

// ReadOnlyBeaconBlockBody_GetTopLevelRoots_Call is a *mock.Call that shadows Run/Return methods with type explicit version for method 'GetTopLevelRoots'
type ReadOnlyBeaconBlockBody_GetTopLevelRoots_Call struct {
	*mock.Call
}

// GetTopLevelRoots is a helper method to define mock.On call
func (_e *ReadOnlyBeaconBlockBody_Expecter) GetTopLevelRoots() *ReadOnlyBeaconBlockBody_GetTopLevelRoots_Call {
	return &ReadOnlyBeaconBlockBody_GetTopLevelRoots_Call{Call: _e.mock.On("GetTopLevelRoots")}
}

func (_c *ReadOnlyBeaconBlockBody_GetTopLevelRoots_Call) Run(run func()) *ReadOnlyBeaconBlockBody_GetTopLevelRoots_Call {
	_c.Call.Run(func(args mock.Arguments) {
		run()
	})
	return _c
}

func (_c *ReadOnlyBeaconBlockBody_GetTopLevelRoots_Call) Return(_a0 [][32]byte, _a1 error) *ReadOnlyBeaconBlockBody_GetTopLevelRoots_Call {
	_c.Call.Return(_a0, _a1)
	return _c
}

func (_c *ReadOnlyBeaconBlockBody_GetTopLevelRoots_Call) RunAndReturn(run func() ([][32]byte, error)) *ReadOnlyBeaconBlockBody_GetTopLevelRoots_Call {
	_c.Call.Return(run)
	return _c
}

// HashTreeRoot provides a mock function with given fields:
func (_m *ReadOnlyBeaconBlockBody) HashTreeRoot() ([32]byte, error) {
	ret := _m.Called()

	if len(ret) == 0 {
		panic("no return value specified for HashTreeRoot")
	}

	var r0 [32]byte
	var r1 error
	if rf, ok := ret.Get(0).(func() ([32]byte, error)); ok {
		return rf()
	}
	if rf, ok := ret.Get(0).(func() [32]byte); ok {
		r0 = rf()
	} else {
		if ret.Get(0) != nil {
			r0 = ret.Get(0).([32]byte)
		}
	}

	if rf, ok := ret.Get(1).(func() error); ok {
		r1 = rf()
	} else {
		r1 = ret.Error(1)
	}

	return r0, r1
}

// ReadOnlyBeaconBlockBody_HashTreeRoot_Call is a *mock.Call that shadows Run/Return methods with type explicit version for method 'HashTreeRoot'
type ReadOnlyBeaconBlockBody_HashTreeRoot_Call struct {
	*mock.Call
}

// HashTreeRoot is a helper method to define mock.On call
func (_e *ReadOnlyBeaconBlockBody_Expecter) HashTreeRoot() *ReadOnlyBeaconBlockBody_HashTreeRoot_Call {
	return &ReadOnlyBeaconBlockBody_HashTreeRoot_Call{Call: _e.mock.On("HashTreeRoot")}
}

func (_c *ReadOnlyBeaconBlockBody_HashTreeRoot_Call) Run(run func()) *ReadOnlyBeaconBlockBody_HashTreeRoot_Call {
	_c.Call.Run(func(args mock.Arguments) {
		run()
	})
	return _c
}

func (_c *ReadOnlyBeaconBlockBody_HashTreeRoot_Call) Return(_a0 [32]byte, _a1 error) *ReadOnlyBeaconBlockBody_HashTreeRoot_Call {
	_c.Call.Return(_a0, _a1)
	return _c
}

func (_c *ReadOnlyBeaconBlockBody_HashTreeRoot_Call) RunAndReturn(run func() ([32]byte, error)) *ReadOnlyBeaconBlockBody_HashTreeRoot_Call {
	_c.Call.Return(run)
	return _c
}

// IsNil provides a mock function with given fields:
func (_m *ReadOnlyBeaconBlockBody) IsNil() bool {
	ret := _m.Called()

	if len(ret) == 0 {
		panic("no return value specified for IsNil")
	}

	var r0 bool
	if rf, ok := ret.Get(0).(func() bool); ok {
		r0 = rf()
	} else {
		r0 = ret.Get(0).(bool)
	}

	return r0
}

// ReadOnlyBeaconBlockBody_IsNil_Call is a *mock.Call that shadows Run/Return methods with type explicit version for method 'IsNil'
type ReadOnlyBeaconBlockBody_IsNil_Call struct {
	*mock.Call
}

// IsNil is a helper method to define mock.On call
func (_e *ReadOnlyBeaconBlockBody_Expecter) IsNil() *ReadOnlyBeaconBlockBody_IsNil_Call {
	return &ReadOnlyBeaconBlockBody_IsNil_Call{Call: _e.mock.On("IsNil")}
}

func (_c *ReadOnlyBeaconBlockBody_IsNil_Call) Run(run func()) *ReadOnlyBeaconBlockBody_IsNil_Call {
	_c.Call.Run(func(args mock.Arguments) {
		run()
	})
	return _c
}

func (_c *ReadOnlyBeaconBlockBody_IsNil_Call) Return(_a0 bool) *ReadOnlyBeaconBlockBody_IsNil_Call {
	_c.Call.Return(_a0)
	return _c
}

func (_c *ReadOnlyBeaconBlockBody_IsNil_Call) RunAndReturn(run func() bool) *ReadOnlyBeaconBlockBody_IsNil_Call {
	_c.Call.Return(run)
	return _c
}

// MarshalSSZ provides a mock function with given fields:
func (_m *ReadOnlyBeaconBlockBody) MarshalSSZ() ([]byte, error) {
	ret := _m.Called()

	if len(ret) == 0 {
		panic("no return value specified for MarshalSSZ")
	}

	var r0 []byte
	var r1 error
	if rf, ok := ret.Get(0).(func() ([]byte, error)); ok {
		return rf()
	}
	if rf, ok := ret.Get(0).(func() []byte); ok {
		r0 = rf()
	} else {
		if ret.Get(0) != nil {
			r0 = ret.Get(0).([]byte)
		}
	}

	if rf, ok := ret.Get(1).(func() error); ok {
		r1 = rf()
	} else {
		r1 = ret.Error(1)
	}

	return r0, r1
}

// ReadOnlyBeaconBlockBody_MarshalSSZ_Call is a *mock.Call that shadows Run/Return methods with type explicit version for method 'MarshalSSZ'
type ReadOnlyBeaconBlockBody_MarshalSSZ_Call struct {
	*mock.Call
}

// MarshalSSZ is a helper method to define mock.On call
func (_e *ReadOnlyBeaconBlockBody_Expecter) MarshalSSZ() *ReadOnlyBeaconBlockBody_MarshalSSZ_Call {
	return &ReadOnlyBeaconBlockBody_MarshalSSZ_Call{Call: _e.mock.On("MarshalSSZ")}
}

func (_c *ReadOnlyBeaconBlockBody_MarshalSSZ_Call) Run(run func()) *ReadOnlyBeaconBlockBody_MarshalSSZ_Call {
	_c.Call.Run(func(args mock.Arguments) {
		run()
	})
	return _c
}

func (_c *ReadOnlyBeaconBlockBody_MarshalSSZ_Call) Return(_a0 []byte, _a1 error) *ReadOnlyBeaconBlockBody_MarshalSSZ_Call {
	_c.Call.Return(_a0, _a1)
	return _c
}

func (_c *ReadOnlyBeaconBlockBody_MarshalSSZ_Call) RunAndReturn(run func() ([]byte, error)) *ReadOnlyBeaconBlockBody_MarshalSSZ_Call {
	_c.Call.Return(run)
	return _c
}

<<<<<<< HEAD
// MarshalSSZTo provides a mock function with given fields: _a0
func (_m *ReadOnlyBeaconBlockBody) MarshalSSZTo(_a0 []byte) ([]byte, error) {
	ret := _m.Called(_a0)

	if len(ret) == 0 {
		panic("no return value specified for MarshalSSZTo")
	}

	var r0 []byte
	var r1 error
	if rf, ok := ret.Get(0).(func([]byte) ([]byte, error)); ok {
		return rf(_a0)
	}
	if rf, ok := ret.Get(0).(func([]byte) []byte); ok {
		r0 = rf(_a0)
	} else {
		if ret.Get(0) != nil {
			r0 = ret.Get(0).([]byte)
		}
	}

	if rf, ok := ret.Get(1).(func([]byte) error); ok {
		r1 = rf(_a0)
	} else {
		r1 = ret.Error(1)
	}

	return r0, r1
}

// ReadOnlyBeaconBlockBody_MarshalSSZTo_Call is a *mock.Call that shadows Run/Return methods with type explicit version for method 'MarshalSSZTo'
type ReadOnlyBeaconBlockBody_MarshalSSZTo_Call struct {
	*mock.Call
}

// MarshalSSZTo is a helper method to define mock.On call
//   - _a0 []byte
func (_e *ReadOnlyBeaconBlockBody_Expecter) MarshalSSZTo(_a0 interface{}) *ReadOnlyBeaconBlockBody_MarshalSSZTo_Call {
	return &ReadOnlyBeaconBlockBody_MarshalSSZTo_Call{Call: _e.mock.On("MarshalSSZTo", _a0)}
}

func (_c *ReadOnlyBeaconBlockBody_MarshalSSZTo_Call) Run(run func(_a0 []byte)) *ReadOnlyBeaconBlockBody_MarshalSSZTo_Call {
	_c.Call.Run(func(args mock.Arguments) {
		run(args[0].([]byte))
	})
	return _c
}

func (_c *ReadOnlyBeaconBlockBody_MarshalSSZTo_Call) Return(_a0 []byte, _a1 error) *ReadOnlyBeaconBlockBody_MarshalSSZTo_Call {
	_c.Call.Return(_a0, _a1)
	return _c
}

func (_c *ReadOnlyBeaconBlockBody_MarshalSSZTo_Call) RunAndReturn(run func([]byte) ([]byte, error)) *ReadOnlyBeaconBlockBody_MarshalSSZTo_Call {
	_c.Call.Return(run)
	return _c
}

// SizeSSZ provides a mock function with given fields: _a0
func (_m *ReadOnlyBeaconBlockBody) SizeSSZ(_a0 bool) uint32 {
	ret := _m.Called(_a0)

	if len(ret) == 0 {
		panic("no return value specified for SizeSSZ")
	}

	var r0 uint32
	if rf, ok := ret.Get(0).(func(bool) uint32); ok {
		r0 = rf(_a0)
	} else {
		r0 = ret.Get(0).(uint32)
	}

	return r0
}

// ReadOnlyBeaconBlockBody_SizeSSZ_Call is a *mock.Call that shadows Run/Return methods with type explicit version for method 'SizeSSZ'
type ReadOnlyBeaconBlockBody_SizeSSZ_Call struct {
	*mock.Call
}

// SizeSSZ is a helper method to define mock.On call
//   - _a0 bool
func (_e *ReadOnlyBeaconBlockBody_Expecter) SizeSSZ(_a0 interface{}) *ReadOnlyBeaconBlockBody_SizeSSZ_Call {
	return &ReadOnlyBeaconBlockBody_SizeSSZ_Call{Call: _e.mock.On("SizeSSZ", _a0)}
}

func (_c *ReadOnlyBeaconBlockBody_SizeSSZ_Call) Run(run func(_a0 bool)) *ReadOnlyBeaconBlockBody_SizeSSZ_Call {
	_c.Call.Run(func(args mock.Arguments) {
		run(args[0].(bool))
	})
	return _c
}

func (_c *ReadOnlyBeaconBlockBody_SizeSSZ_Call) Return(_a0 uint32) *ReadOnlyBeaconBlockBody_SizeSSZ_Call {
	_c.Call.Return(_a0)
	return _c
}

func (_c *ReadOnlyBeaconBlockBody_SizeSSZ_Call) RunAndReturn(run func(bool) uint32) *ReadOnlyBeaconBlockBody_SizeSSZ_Call {
	_c.Call.Return(run)
	return _c
}

=======
>>>>>>> c651574f
// UnmarshalSSZ provides a mock function with given fields: _a0
func (_m *ReadOnlyBeaconBlockBody) UnmarshalSSZ(_a0 []byte) error {
	ret := _m.Called(_a0)

	if len(ret) == 0 {
		panic("no return value specified for UnmarshalSSZ")
	}

	var r0 error
	if rf, ok := ret.Get(0).(func([]byte) error); ok {
		r0 = rf(_a0)
	} else {
		r0 = ret.Error(0)
	}

	return r0
}

// ReadOnlyBeaconBlockBody_UnmarshalSSZ_Call is a *mock.Call that shadows Run/Return methods with type explicit version for method 'UnmarshalSSZ'
type ReadOnlyBeaconBlockBody_UnmarshalSSZ_Call struct {
	*mock.Call
}

// UnmarshalSSZ is a helper method to define mock.On call
//   - _a0 []byte
func (_e *ReadOnlyBeaconBlockBody_Expecter) UnmarshalSSZ(_a0 interface{}) *ReadOnlyBeaconBlockBody_UnmarshalSSZ_Call {
	return &ReadOnlyBeaconBlockBody_UnmarshalSSZ_Call{Call: _e.mock.On("UnmarshalSSZ", _a0)}
}

func (_c *ReadOnlyBeaconBlockBody_UnmarshalSSZ_Call) Run(run func(_a0 []byte)) *ReadOnlyBeaconBlockBody_UnmarshalSSZ_Call {
	_c.Call.Run(func(args mock.Arguments) {
		run(args[0].([]byte))
	})
	return _c
}

func (_c *ReadOnlyBeaconBlockBody_UnmarshalSSZ_Call) Return(_a0 error) *ReadOnlyBeaconBlockBody_UnmarshalSSZ_Call {
	_c.Call.Return(_a0)
	return _c
}

func (_c *ReadOnlyBeaconBlockBody_UnmarshalSSZ_Call) RunAndReturn(run func([]byte) error) *ReadOnlyBeaconBlockBody_UnmarshalSSZ_Call {
	_c.Call.Return(run)
	return _c
}

// NewReadOnlyBeaconBlockBody creates a new instance of ReadOnlyBeaconBlockBody. It also registers a testing interface on the mock and a cleanup function to assert the mocks expectations.
// The first argument is typically a *testing.T value.
func NewReadOnlyBeaconBlockBody(t interface {
	mock.TestingT
	Cleanup(func())
}) *ReadOnlyBeaconBlockBody {
	mock := &ReadOnlyBeaconBlockBody{}
	mock.Mock.Test(t)

	t.Cleanup(func() { mock.AssertExpectations(t) })

	return mock
}<|MERGE_RESOLUTION|>--- conflicted
+++ resolved
@@ -524,113 +524,6 @@
 	return _c
 }
 
-<<<<<<< HEAD
-// MarshalSSZTo provides a mock function with given fields: _a0
-func (_m *ReadOnlyBeaconBlockBody) MarshalSSZTo(_a0 []byte) ([]byte, error) {
-	ret := _m.Called(_a0)
-
-	if len(ret) == 0 {
-		panic("no return value specified for MarshalSSZTo")
-	}
-
-	var r0 []byte
-	var r1 error
-	if rf, ok := ret.Get(0).(func([]byte) ([]byte, error)); ok {
-		return rf(_a0)
-	}
-	if rf, ok := ret.Get(0).(func([]byte) []byte); ok {
-		r0 = rf(_a0)
-	} else {
-		if ret.Get(0) != nil {
-			r0 = ret.Get(0).([]byte)
-		}
-	}
-
-	if rf, ok := ret.Get(1).(func([]byte) error); ok {
-		r1 = rf(_a0)
-	} else {
-		r1 = ret.Error(1)
-	}
-
-	return r0, r1
-}
-
-// ReadOnlyBeaconBlockBody_MarshalSSZTo_Call is a *mock.Call that shadows Run/Return methods with type explicit version for method 'MarshalSSZTo'
-type ReadOnlyBeaconBlockBody_MarshalSSZTo_Call struct {
-	*mock.Call
-}
-
-// MarshalSSZTo is a helper method to define mock.On call
-//   - _a0 []byte
-func (_e *ReadOnlyBeaconBlockBody_Expecter) MarshalSSZTo(_a0 interface{}) *ReadOnlyBeaconBlockBody_MarshalSSZTo_Call {
-	return &ReadOnlyBeaconBlockBody_MarshalSSZTo_Call{Call: _e.mock.On("MarshalSSZTo", _a0)}
-}
-
-func (_c *ReadOnlyBeaconBlockBody_MarshalSSZTo_Call) Run(run func(_a0 []byte)) *ReadOnlyBeaconBlockBody_MarshalSSZTo_Call {
-	_c.Call.Run(func(args mock.Arguments) {
-		run(args[0].([]byte))
-	})
-	return _c
-}
-
-func (_c *ReadOnlyBeaconBlockBody_MarshalSSZTo_Call) Return(_a0 []byte, _a1 error) *ReadOnlyBeaconBlockBody_MarshalSSZTo_Call {
-	_c.Call.Return(_a0, _a1)
-	return _c
-}
-
-func (_c *ReadOnlyBeaconBlockBody_MarshalSSZTo_Call) RunAndReturn(run func([]byte) ([]byte, error)) *ReadOnlyBeaconBlockBody_MarshalSSZTo_Call {
-	_c.Call.Return(run)
-	return _c
-}
-
-// SizeSSZ provides a mock function with given fields: _a0
-func (_m *ReadOnlyBeaconBlockBody) SizeSSZ(_a0 bool) uint32 {
-	ret := _m.Called(_a0)
-
-	if len(ret) == 0 {
-		panic("no return value specified for SizeSSZ")
-	}
-
-	var r0 uint32
-	if rf, ok := ret.Get(0).(func(bool) uint32); ok {
-		r0 = rf(_a0)
-	} else {
-		r0 = ret.Get(0).(uint32)
-	}
-
-	return r0
-}
-
-// ReadOnlyBeaconBlockBody_SizeSSZ_Call is a *mock.Call that shadows Run/Return methods with type explicit version for method 'SizeSSZ'
-type ReadOnlyBeaconBlockBody_SizeSSZ_Call struct {
-	*mock.Call
-}
-
-// SizeSSZ is a helper method to define mock.On call
-//   - _a0 bool
-func (_e *ReadOnlyBeaconBlockBody_Expecter) SizeSSZ(_a0 interface{}) *ReadOnlyBeaconBlockBody_SizeSSZ_Call {
-	return &ReadOnlyBeaconBlockBody_SizeSSZ_Call{Call: _e.mock.On("SizeSSZ", _a0)}
-}
-
-func (_c *ReadOnlyBeaconBlockBody_SizeSSZ_Call) Run(run func(_a0 bool)) *ReadOnlyBeaconBlockBody_SizeSSZ_Call {
-	_c.Call.Run(func(args mock.Arguments) {
-		run(args[0].(bool))
-	})
-	return _c
-}
-
-func (_c *ReadOnlyBeaconBlockBody_SizeSSZ_Call) Return(_a0 uint32) *ReadOnlyBeaconBlockBody_SizeSSZ_Call {
-	_c.Call.Return(_a0)
-	return _c
-}
-
-func (_c *ReadOnlyBeaconBlockBody_SizeSSZ_Call) RunAndReturn(run func(bool) uint32) *ReadOnlyBeaconBlockBody_SizeSSZ_Call {
-	_c.Call.Return(run)
-	return _c
-}
-
-=======
->>>>>>> c651574f
 // UnmarshalSSZ provides a mock function with given fields: _a0
 func (_m *ReadOnlyBeaconBlockBody) UnmarshalSSZ(_a0 []byte) error {
 	ret := _m.Called(_a0)
