// SPDX-License-Identifier: MIT
//
// Copyright (c) 2024 Berachain Foundation
//
// Permission is hereby granted, free of charge, to any person
// obtaining a copy of this software and associated documentation
// files (the "Software"), to deal in the Software without
// restriction, including without limitation the rights to use,
// copy, modify, merge, publish, distribute, sublicense, and/or sell
// copies of the Software, and to permit persons to whom the
// Software is furnished to do so, subject to the following
// conditions:
//
// The above copyright notice and this permission notice shall be
// included in all copies or substantial portions of the Software.
//
// THE SOFTWARE IS PROVIDED "AS IS", WITHOUT WARRANTY OF ANY KIND,
// EXPRESS OR IMPLIED, INCLUDING BUT NOT LIMITED TO THE WARRANTIES
// OF MERCHANTABILITY, FITNESS FOR A PARTICULAR PURPOSE AND
// NONINFRINGEMENT. IN NO EVENT SHALL THE AUTHORS OR COPYRIGHT
// HOLDERS BE LIABLE FOR ANY CLAIM, DAMAGES OR OTHER LIABILITY,
// WHETHER IN AN ACTION OF CONTRACT, TORT OR OTHERWISE, ARISING
// FROM, OUT OF OR IN CONNECTION WITH THE SOFTWARE OR THE USE OR
// OTHER DEALINGS IN THE SOFTWARE.

package blockchain

import (
	"context"

	"github.com/ethereum/go-ethereum/common"
	"github.com/itsdevbear/bolaris/types/consensus"
)

// FinalizeBeaconBlock finalizes a beacon block by processing the logs, deposits,
// and voluntary exits. It also updates the finalized and safe eth1 block hashes
// on the beacon state.
func (s *Service) FinalizeBeaconBlock(
	ctx context.Context,
	blk consensus.ReadOnlyBeaconKitBlock,
) error {
	payload, err := blk.ExecutionPayload()
	if err != nil {
		return err
	}

	// Process logs, including deposit and withdrawal events.
	err = s.bs.ProcessLogs(ctx, payload.GetBlockNumber())
	if err != nil {
		return err
	}
	// TODO: PROCESS VOLUNTARY EXITS HERE

<<<<<<< HEAD
=======
	// TEMPORARY, needs to be handled better, this is a hack.
	if err = s.sendFCU(ctx, common.Hash(payload.GetBlockHash()), blk.GetSlot()+1); err != nil {
		s.Logger().Error("failed to notify forkchoice update in preblocker", "error", err)
	}

>>>>>>> c592b970
	eth1BlockHash := common.Hash(payload.GetBlockHash())
	state := s.BeaconState(ctx)
	state.SetFinalizedEth1BlockHash(eth1BlockHash)
	state.SetSafeEth1BlockHash(eth1BlockHash)
	state.SetLastValidHead(eth1BlockHash)

	// TEMPORARY, needs to be handled better, this is a hack.
	if err = s.sendFCU(ctx, common.Hash(payload.GetBlockHash()), blk.GetSlot()+1); err != nil {
		s.Logger().Error("failed to notify forkchoice update in preblocker", "error", err)
	}

	return nil
}<|MERGE_RESOLUTION|>--- conflicted
+++ resolved
@@ -51,14 +51,11 @@
 	}
 	// TODO: PROCESS VOLUNTARY EXITS HERE
 
-<<<<<<< HEAD
-=======
 	// TEMPORARY, needs to be handled better, this is a hack.
 	if err = s.sendFCU(ctx, common.Hash(payload.GetBlockHash()), blk.GetSlot()+1); err != nil {
 		s.Logger().Error("failed to notify forkchoice update in preblocker", "error", err)
 	}
 
->>>>>>> c592b970
 	eth1BlockHash := common.Hash(payload.GetBlockHash())
 	state := s.BeaconState(ctx)
 	state.SetFinalizedEth1BlockHash(eth1BlockHash)
