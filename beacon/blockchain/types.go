--- conflicted
+++ resolved
@@ -51,12 +51,8 @@
 		parentEth1Hash common.Hash,
 		slot primitives.Slot,
 		timestamp uint64,
-<<<<<<< HEAD
-	) (engine.ExecutionPayload, *enginev1.BlobsBundle, bool, error)
+	) (*enginev1.PayloadIDBytes, error)
 
 	// ProcessLogs processes logs for the given block number.
 	ProcessLogs(ctx context.Context, blkNum uint64) error
-=======
-	) (*enginev1.PayloadIDBytes, error)
->>>>>>> c592b970
 }