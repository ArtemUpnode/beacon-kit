--- conflicted
+++ resolved
@@ -81,22 +81,10 @@
 		ctx context.Context,
 		hash common.Hash,
 	) (*gethcoretypes.Header, error)
-<<<<<<< HEAD
 
 	// HeaderByNumber retrieves the block header by its number.
 	HeaderByNumber(
 		ctx context.Context,
 		number *big.Int,
 	) (*gethcoretypes.Header, error)
-}
-
-// ExecutionPayloadRebuilder specifies a service capable of reassembling a
-// complete beacon block, inclusive of an execution payload, using a signed
-// beacon block and access to an execution client's engine API.
-type PayloadReconstructor interface {
-	ReconstructFullBlock(
-		ctx context.Context, blindedBlock consensus.ReadOnlyBeaconKitBlock,
-	) (consensus.BeaconKitBlock, error)
-=======
->>>>>>> fb0b7701
 }