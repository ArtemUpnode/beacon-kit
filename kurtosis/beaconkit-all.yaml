--- conflicted
+++ resolved
@@ -27,29 +27,6 @@
   - el_type: besu
     cl_type: beaconkit
     cl_image: beacond:kurtosis-local
-<<<<<<< HEAD
-    replicas: 0
-  - el_type: nethermind
-    cl_type: beaconkit
-    cl_image: beacond:kurtosis-local
-    replicas: 0
-  - el_type: reth
-    cl_type: beaconkit
-    cl_image: beacond:kurtosis-local
-    replicas: 4
-  - el_type: geth
-    cl_type: beaconkit
-    cl_image: beacond:kurtosis-local
-    replicas: 4
-  - el_type: erigon
-    cl_type: beaconkit
-    cl_image: beacond:kurtosis-local
-    replicas: 4
-  - el_type: ethereumjs
-    cl_type: beaconkit
-    cl_image: beacond:kurtosis-local
-    replicas: 0
-=======
     replicas: 1
   - el_type: nethermind
     cl_type: beaconkit
@@ -71,7 +48,6 @@
     cl_type: beaconkit
     cl_image: beacond:kurtosis-local
     replicas: 1
->>>>>>> 3b54f5e4
 full_nodes:
   - el_type: reth
     cl_type: beaconkit
