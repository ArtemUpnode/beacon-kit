# SPDX-License-Identifier: MIT
#
# Copyright (c) 2024 Berachain Foundation
#
# Permission is hereby granted, free of charge, to any person
# obtaining a copy of this software and associated documentation
# files (the "Software"), to deal in the Software without
# restriction, including without limitation the rights to use,
# copy, modify, merge, publish, distribute, sublicense, and/or sell
# copies of the Software, and to permit persons to whom the
# Software is furnished to do so, subject to the following
# conditions:
#
# The above copyright notice and this permission notice shall be
# included in all copies or substantial portions of the Software.
#
# THE SOFTWARE IS PROVIDED "AS IS", WITHOUT WARRANTY OF ANY KIND,
# EXPRESS OR IMPLIED, INCLUDING BUT NOT LIMITED TO THE WARRANTIES
# OF MERCHANTABILITY, FITNESS FOR A PARTICULAR PURPOSE AND
# NONINFRINGEMENT. IN NO EVENT SHALL THE AUTHORS OR COPYRIGHT
# HOLDERS BE LIABLE FOR ANY CLAIM, DAMAGES OR OTHER LIABILITY,
# WHETHER IN AN ACTION OF CONTRACT, TORT OR OTHERWISE, ARISING
# FROM, OUT OF OR IN CONNECTION WITH THE SOFTWARE OR THE USE OR
# OTHER DEALINGS IN THE SOFTWARE.

validators:
  - el_type: besu
    cl_type: beaconkit
    cl_image: beacond:kurtosis-local
  - el_type: nethermind
    cl_type: beaconkit
    cl_image: beacond:kurtosis-local
  - el_type: reth
    cl_type: beaconkit
    cl_image: beacond:kurtosis-local
  - el_type: geth
    cl_type: beaconkit
    cl_image: beacond:kurtosis-local
  - el_type: erigon
    cl_type: beaconkit
    cl_image: beacond:kurtosis-local
  - el_type: ethereumjs
    cl_type: beaconkit
    cl_image: beacond:kurtosis-local
full_nodes:
  - el_type: reth
    cl_type: beaconkit
    cl_image: beacond:kurtosis-local
    replicas: 2
  - el_type: geth
    cl_type: beaconkit
    cl_image: beacond:kurtosis-local
    replicas: 1
  - el_type: nethermind
    cl_type: beaconkit
    cl_image: beacond:kurtosis-local
  - el_type: besu
    cl_type: beaconkit
    cl_image: beacond:kurtosis-local
  - el_type: erigon
    cl_type: beaconkit
    cl_image: beacond:kurtosis-local
  - el_type: ethereumjs
    cl_type: beaconkit
    cl_image: beacond:kurtosis-local
    replicas: 1
<<<<<<< HEAD
=======
boot_sequence:
  type: parallel
>>>>>>> 4fbff24d
rpc_endpoints:
  - type: nginx
    services:
      - el-full-nethermind-0:8545
      - el-full-reth-1:8545
      - el-full-reth-2:8545
      - el-full-geth-3:8545
      - el-full-besu-4:8545
      - el-full-erigon-5:8545
      - el-full-ethereumjs-6:8545
additional_services:
  - "goomy_blob"
  - "tx-fuzz"
  - "prometheus"
  - "grafana"
  - "pyroscope"<|MERGE_RESOLUTION|>--- conflicted
+++ resolved
@@ -64,11 +64,8 @@
     cl_type: beaconkit
     cl_image: beacond:kurtosis-local
     replicas: 1
-<<<<<<< HEAD
-=======
 boot_sequence:
   type: parallel
->>>>>>> 4fbff24d
 rpc_endpoints:
   - type: nginx
     services:
