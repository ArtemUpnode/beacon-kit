# SPDX-License-Identifier: MIT
#
# Copyright (c) 2024 Berachain Foundation
#
# Permission is hereby granted, free of charge, to any person
# obtaining a copy of this software and associated documentation
# files (the "Software"), to deal in the Software without
# restriction, including without limitation the rights to use,
# copy, modify, merge, publish, distribute, sublicense, and/or sell
# copies of the Software, and to permit persons to whom the
# Software is furnished to do so, subject to the following
# conditions:
#
# The above copyright notice and this permission notice shall be
# included in all copies or substantial portions of the Software.
#
# THE SOFTWARE IS PROVIDED "AS IS", WITHOUT WARRANTY OF ANY KIND,
# EXPRESS OR IMPLIED, INCLUDING BUT NOT LIMITED TO THE WARRANTIES
# OF MERCHANTABILITY, FITNESS FOR A PARTICULAR PURPOSE AND
# NONINFRINGEMENT. IN NO EVENT SHALL THE AUTHORS OR COPYRIGHT
# HOLDERS BE LIABLE FOR ANY CLAIM, DAMAGES OR OTHER LIABILITY,
# WHETHER IN AN ACTION OF CONTRACT, TORT OR OTHERWISE, ARISING
# FROM, OUT OF OR IN CONNECTION WITH THE SOFTWARE OR THE USE OR
# OTHER DEALINGS IN THE SOFTWARE.

validators:
<<<<<<< HEAD
=======
  - el_type: besu
    cl_type: beaconkit
    cl_image: beacond:kurtosis-local
    replicas: 1
  - el_type: nethermind
    cl_type: beaconkit
    cl_image: beacond:kurtosis-local
    replicas: 1
>>>>>>> 8ea484bc
  - el_type: reth
    cl_type: beaconkit
    cl_image: beacond:kurtosis-local
    replicas: 1
  - el_type: geth
    cl_type: beaconkit
    cl_image: beacond:kurtosis-local
<<<<<<< HEAD
  # - el_type: erigon
  #   cl_type: beaconkit
  #   cl_image: beacond:kurtosis-local
  - el_type: ethereumjs
    cl_type: beaconkit
    cl_image: beacond:kurtosis-local
=======
    replicas: 1
  - el_type: erigon
    cl_type: beaconkit
    cl_image: beacond:kurtosis-local
    replicas: 1
  - el_type: ethereumjs
    cl_type: beaconkit
    cl_image: beacond:kurtosis-local
    replicas: 1
>>>>>>> 8ea484bc
full_nodes:
  - el_type: reth
    cl_type: beaconkit
    cl_image: beacond:kurtosis-local
    replicas: 1
  - el_type: geth
    cl_type: beaconkit
    cl_image: beacond:kurtosis-local
    replicas: 1
  - el_type: nethermind
    cl_type: beaconkitF
    cl_image: beacond:kurtosis-local
    replicas: 1
  - el_type: besu
    cl_type: beaconkit
    cl_image: beacond:kurtosis-local
<<<<<<< HEAD
  # - el_type: erigon
  #   cl_type: beaconkit
  #   cl_image: beacond:kurtosis-local
=======
    replicas: 1
  - el_type: erigon
    cl_type: beaconkit
    cl_image: beacond:kurtosis-local
    replicas: 1
>>>>>>> 8ea484bc
  - el_type: ethereumjs
    cl_type: beaconkit
    cl_image: beacond:kurtosis-local
    replicas: 1
<<<<<<< HEAD
rpc_endpoints:
  - type: nginx
    services:
      - el-full-reth-0:8545
      - el-full-reth-1:8545
      - el-full-geth-2:8545
      - el-full-nethermind-3:8545
      - el-full-besu-4:8545
#      - el-full-erigon-5:8545
      - el-full-ethereumjs-6:8545
op_images:
  geth: us-docker.pkg.dev/oplabs-tools-artifacts/images/op-geth:latest
  node: us-docker.pkg.dev/oplabs-tools-artifacts/images/op-node:latest
  batcher: us-docker.pkg.dev/oplabs-tools-artifacts/images/op-batcher:latest
  proposer: us-docker.pkg.dev/oplabs-tools-artifacts/images/op-proposer:latest
additional_services:
  - "goomy_blob"
  - "tx-fuzz"
  - "op"
  - "prometheus"
  - "grafana"
  - "pyroscope"
=======
boot_sequence:
  type: parallel
eth_json_rpc_endpoints:
  # type has to be either blutgang or nginx
  - type: blutgang
    clients:
      - el-full-reth-0
      - el-full-reth-1
      - el-full-geth-2
      - el-full-nethermind-3
      - el-full-besu-4
      - el-full-erigon-5
      - el-full-ethereumjs-6
additional_services:
  - name: "goomy_blob"
  - name: "tx-fuzz"
    replicas: 5
  - name: "prometheus"
  - name: "grafana"
  - name: "pyroscope"
>>>>>>> 8ea484bc
<|MERGE_RESOLUTION|>--- conflicted
+++ resolved
@@ -24,8 +24,6 @@
 # OTHER DEALINGS IN THE SOFTWARE.
 
 validators:
-<<<<<<< HEAD
-=======
   - el_type: besu
     cl_type: beaconkit
     cl_image: beacond:kurtosis-local
@@ -34,7 +32,6 @@
     cl_type: beaconkit
     cl_image: beacond:kurtosis-local
     replicas: 1
->>>>>>> 8ea484bc
   - el_type: reth
     cl_type: beaconkit
     cl_image: beacond:kurtosis-local
@@ -42,14 +39,6 @@
   - el_type: geth
     cl_type: beaconkit
     cl_image: beacond:kurtosis-local
-<<<<<<< HEAD
-  # - el_type: erigon
-  #   cl_type: beaconkit
-  #   cl_image: beacond:kurtosis-local
-  - el_type: ethereumjs
-    cl_type: beaconkit
-    cl_image: beacond:kurtosis-local
-=======
     replicas: 1
   - el_type: erigon
     cl_type: beaconkit
@@ -59,7 +48,6 @@
     cl_type: beaconkit
     cl_image: beacond:kurtosis-local
     replicas: 1
->>>>>>> 8ea484bc
 full_nodes:
   - el_type: reth
     cl_type: beaconkit
@@ -76,45 +64,15 @@
   - el_type: besu
     cl_type: beaconkit
     cl_image: beacond:kurtosis-local
-<<<<<<< HEAD
-  # - el_type: erigon
-  #   cl_type: beaconkit
-  #   cl_image: beacond:kurtosis-local
-=======
     replicas: 1
   - el_type: erigon
     cl_type: beaconkit
     cl_image: beacond:kurtosis-local
     replicas: 1
->>>>>>> 8ea484bc
   - el_type: ethereumjs
     cl_type: beaconkit
     cl_image: beacond:kurtosis-local
     replicas: 1
-<<<<<<< HEAD
-rpc_endpoints:
-  - type: nginx
-    services:
-      - el-full-reth-0:8545
-      - el-full-reth-1:8545
-      - el-full-geth-2:8545
-      - el-full-nethermind-3:8545
-      - el-full-besu-4:8545
-#      - el-full-erigon-5:8545
-      - el-full-ethereumjs-6:8545
-op_images:
-  geth: us-docker.pkg.dev/oplabs-tools-artifacts/images/op-geth:latest
-  node: us-docker.pkg.dev/oplabs-tools-artifacts/images/op-node:latest
-  batcher: us-docker.pkg.dev/oplabs-tools-artifacts/images/op-batcher:latest
-  proposer: us-docker.pkg.dev/oplabs-tools-artifacts/images/op-proposer:latest
-additional_services:
-  - "goomy_blob"
-  - "tx-fuzz"
-  - "op"
-  - "prometheus"
-  - "grafana"
-  - "pyroscope"
-=======
 boot_sequence:
   type: parallel
 eth_json_rpc_endpoints:
@@ -134,5 +92,4 @@
     replicas: 5
   - name: "prometheus"
   - name: "grafana"
-  - name: "pyroscope"
->>>>>>> 8ea484bc
+  - name: "pyroscope"