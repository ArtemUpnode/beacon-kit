--- conflicted
+++ resolved
@@ -41,11 +41,7 @@
         "--sk={0}".format(prefunded_private_key),
         "--accounts=100",
         "--txcount=100",
-<<<<<<< HEAD
-        "--slot-time=1",
-=======
         "--slot-time=3",
->>>>>>> 3b54f5e4
     ])
 
     if len(tx_spammer_extra_args) > 0:
