--- conflicted
+++ resolved
@@ -66,11 +66,8 @@
 )
 
 require (
-<<<<<<< HEAD
-=======
 	github.com/cometbft/cometbft-db v0.11.0 // indirect
 	github.com/golang-jwt/jwt/v4 v4.5.0 // indirect
->>>>>>> 0ffaa93c
 	github.com/moby/docker-image-spec v1.3.1 // indirect
 )
 
